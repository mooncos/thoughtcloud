name: Deploy to GitHub Pages

on:
  push:
    branches:
      - hugo

jobs:
  deploy:
    runs-on: ubuntu-20.04
    steps:
      - uses: actions/checkout@v3
        with:
          fetch-depth: 0    # Fetch all history for .GitInfo and .Lastmod

      - name: Build Link Index
        uses: jackyzha0/hugo-obsidian@v2.20
        with:
          index: true
          input: content
          output: assets/indices
          root: .

      - name: Setup Hugo
        uses: peaceiris/actions-hugo@v2
        with:
          hugo-version: '0.96.0'
          extended: true

      - name: Build
        run: hugo --minify

      - name: Deploy
        uses: peaceiris/actions-gh-pages@v3
        with:
          github_token: ${{ secrets.GITHUB_TOKEN }}
          publish_dir: ./public
          publish_branch: master  # deploying branch
<<<<<<< HEAD
          cname: immint023.github.io
=======
          cname: three.quartz.jzhao.xyz
>>>>>>> 66dd6bcf
<|MERGE_RESOLUTION|>--- conflicted
+++ resolved
@@ -36,8 +36,4 @@
           github_token: ${{ secrets.GITHUB_TOKEN }}
           publish_dir: ./public
           publish_branch: master  # deploying branch
-<<<<<<< HEAD
-          cname: immint023.github.io
-=======
-          cname: three.quartz.jzhao.xyz
->>>>>>> 66dd6bcf
+          cname: immint023.github.io