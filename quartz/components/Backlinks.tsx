--- conflicted
+++ resolved
@@ -1,23 +1,15 @@
 import { QuartzComponentConstructor, QuartzComponentProps } from "./types"
 import style from "./styles/backlinks.scss"
 import { resolveRelative, simplifySlug } from "../util/path"
-<<<<<<< HEAD
 import { i18n } from "../i18n/i18next"
-=======
 import { classNames } from "../util/lang"
->>>>>>> a29fadb0
 
 function Backlinks({ fileData, allFiles, displayClass, cfg }: QuartzComponentProps) {
   const slug = simplifySlug(fileData.slug!)
   const backlinkFiles = allFiles.filter((file) => file.links?.includes(slug))
   return (
-<<<<<<< HEAD
-    <div class={`backlinks ${displayClass ?? ""}`}>
+    <div class={classNames(displayClass, "backlinks")}>
       <h3>{i18n(cfg.locale, "backlinks.backlinks")}</h3>
-=======
-    <div class={classNames(displayClass, "backlinks")}>
-      <h3>Backlinks</h3>
->>>>>>> a29fadb0
       <ul class="overflow">
         {backlinkFiles.length > 0 ? (
           backlinkFiles.map((f) => (
