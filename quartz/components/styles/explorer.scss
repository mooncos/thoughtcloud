--- conflicted
+++ resolved
@@ -106,11 +106,7 @@
     align-items: center;
     font-family: var(--headerFont);
 
-<<<<<<< HEAD
-    & p {
-=======
     & span {
->>>>>>> af3a4ff9
       font-size: 0.95rem;
       display: inline-block;
       color: var(--secondary);
