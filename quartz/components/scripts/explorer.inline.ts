import { FolderState } from "../ExplorerNode"

// Current state of folders
let explorerState: FolderState[]

const observer = new IntersectionObserver((entries) => {
  // If last element is observed, remove gradient of "overflow" class so element is visible
  const explorer = document.getElementById("explorer-ul")
  for (const entry of entries) {
    if (entry.isIntersecting) {
      explorer?.classList.add("no-background")
    } else {
      explorer?.classList.remove("no-background")
    }
  }
})

function toggleExplorer(this: HTMLElement) {
  // Toggle collapsed state of entire explorer
  this.classList.toggle("collapsed")
  const content = this.nextElementSibling as HTMLElement
  content.classList.toggle("collapsed")
  content.style.maxHeight = content.style.maxHeight === "0px" ? content.scrollHeight + "px" : "0px"
}

function toggleFolder(evt: MouseEvent) {
  evt.stopPropagation()

  // Element that was clicked
  const target = evt.target as HTMLElement

  // Check if target was svg icon or button
  const isSvg = target.nodeName === "svg"

  // corresponding <ul> element relative to clicked button/folder
  let childFolderContainer: HTMLElement

  // <li> element of folder (stores folder-path dataset)
  let currentFolderParent: HTMLElement

  // Get correct relative container and toggle collapsed class
  if (isSvg) {
    childFolderContainer = target.parentElement?.nextSibling as HTMLElement
    currentFolderParent = target.nextElementSibling as HTMLElement

    childFolderContainer.classList.toggle("open")
  } else {
    childFolderContainer = target.parentElement?.parentElement?.nextElementSibling as HTMLElement
    currentFolderParent = target.parentElement as HTMLElement

    childFolderContainer.classList.toggle("open")
  }
  if (!childFolderContainer) return

  // Collapse folder container
  const isCollapsed = childFolderContainer.classList.contains("open")
  setFolderState(childFolderContainer, !isCollapsed)

  // Save folder state to localStorage
  const clickFolderPath = currentFolderParent.dataset.folderpath as string

  // Remove leading "/"
  const fullFolderPath = clickFolderPath.substring(1)
  toggleCollapsedByPath(explorerState, fullFolderPath)

  const stringifiedFileTree = JSON.stringify(explorerState)
  localStorage.setItem("fileTree", stringifiedFileTree)
}

function setupExplorer() {
  // Set click handler for collapsing entire explorer
  const explorer = document.getElementById("explorer")

  // Get folder state from local storage
  const storageTree = localStorage.getItem("fileTree")

  // Convert to bool
  const useSavedFolderState = explorer?.dataset.savestate === "true"

  if (explorer) {
    // Get config
    const collapseBehavior = explorer.dataset.behavior

    // Add click handlers for all folders (click handler on folder "label")
    if (collapseBehavior === "collapse") {
      Array.prototype.forEach.call(
        document.getElementsByClassName("folder-button"),
        function (item) {
          item.removeEventListener("click", toggleFolder)
          item.addEventListener("click", toggleFolder, {passive: true})
        },
      )
    }

    // Add click handler to main explorer
    explorer.removeEventListener("click", toggleExplorer)
    explorer.addEventListener("click", toggleExplorer, {passive: true})
  }

  // Set up click handlers for each folder (click handler on folder "icon")
  Array.prototype.forEach.call(document.getElementsByClassName("folder-icon"), function (item) {
    item.removeEventListener("click", toggleFolder)
    item.addEventListener("click", toggleFolder, {passive: true})
  })

  if (storageTree && useSavedFolderState) {
    // Get state from localStorage and set folder state
    explorerState = JSON.parse(storageTree)
    explorerState.map((folderUl) => {
      // grab <li> element for matching folder path
      const folderLi = document.querySelector(
        `[data-folderpath='/${folderUl.path}']`,
      ) as HTMLElement

      // Get corresponding content <ul> tag and set state
      if (folderLi) {
        const folderUL = folderLi.parentElement?.nextElementSibling
        if (folderUL) {
          setFolderState(folderUL as HTMLElement, folderUl.collapsed)
        }
      }
    })
  } else if (explorer?.dataset.tree) {
    // If tree is not in localStorage or config is disabled, use tree passed from Explorer as dataset
    explorerState = JSON.parse(explorer.dataset.tree)
  }
}

window.addEventListener("resize", setupExplorer, {passive: true})
document.addEventListener("nav", () => {
  setupExplorer()

  observer.disconnect()

  // select pseudo element at end of list
  const lastItem = document.getElementById("explorer-end")
<<<<<<< HEAD

  observer.disconnect()
  observer.observe(lastItem as Element)
}, {passive: true})
=======
  if (lastItem) {
    observer.observe(lastItem)
  }
})
>>>>>>> 6a05fa77

/**
 * Toggles the state of a given folder
 * @param folderElement <div class="folder-outer"> Element of folder (parent)
 * @param collapsed if folder should be set to collapsed or not
 */
function setFolderState(folderElement: HTMLElement, collapsed: boolean) {
  if (collapsed) {
    folderElement?.classList.remove("open")
  } else {
    folderElement?.classList.add("open")
  }
}

/**
 * Toggles visibility of a folder
 * @param array array of FolderState (`fileTree`, either get from local storage or data attribute)
 * @param path path to folder (e.g. 'advanced/more/more2')
 */
function toggleCollapsedByPath(array: FolderState[], path: string) {
  const entry = array.find((item) => item.path === path)
  if (entry) {
    entry.collapsed = !entry.collapsed
  }
}<|MERGE_RESOLUTION|>--- conflicted
+++ resolved
@@ -134,17 +134,10 @@
 
   // select pseudo element at end of list
   const lastItem = document.getElementById("explorer-end")
-<<<<<<< HEAD
 
   observer.disconnect()
   observer.observe(lastItem as Element)
 }, {passive: true})
-=======
-  if (lastItem) {
-    observer.observe(lastItem)
-  }
-})
->>>>>>> 6a05fa77
 
 /**
  * Toggles the state of a given folder
