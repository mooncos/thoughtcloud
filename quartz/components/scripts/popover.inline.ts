--- conflicted
+++ resolved
@@ -3,13 +3,8 @@
 
 const p = new DOMParser()
 async function mouseEnterHandler(
-<<<<<<< HEAD
   this: HTMLLinkElement,
   {clientX, clientY}: {clientX: number; clientY: number},
-=======
-  this: HTMLAnchorElement,
-  { clientX, clientY }: { clientX: number; clientY: number },
->>>>>>> d27c2927
 ) {
   const link = this
   if (link.dataset.noPopover === "true") {
@@ -108,13 +103,9 @@
 }
 
 document.addEventListener("nav", () => {
-<<<<<<< HEAD
   const links = [
     ...document.getElementsByClassName("internal"),
   ] as HTMLLinkElement[]
-=======
-  const links = [...document.getElementsByClassName("internal")] as HTMLAnchorElement[]
->>>>>>> d27c2927
   for (const link of links) {
     link.addEventListener("mouseenter", mouseEnterHandler)
     window.addCleanup(() =>
