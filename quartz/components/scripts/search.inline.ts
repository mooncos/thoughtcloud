--- conflicted
+++ resolved
@@ -8,11 +8,7 @@
   slug: FullSlug
   title: string
   content: string
-<<<<<<< HEAD
-  tags: string
-=======
   tags: string[]
->>>>>>> 90dac312
 }
 
 let index: Document<Item> | undefined = undefined
@@ -121,19 +117,10 @@
       // Hotkey to open tag search
       e.preventDefault()
       const searchBarOpen = container?.classList.contains("active")
-<<<<<<< HEAD
-      searchBarOpen ? hideSearch() : showSearch()
-    } else if (e.shiftKey && (e.ctrlKey || e.metaKey) && e.key === "K") {
-      e.preventDefault()
-      console.log("open tag search")
-      const searchBarOpen = container?.classList.contains("active")
-      searchBarOpen ? hideSearch() : showSearch()
-=======
       searchBarOpen ? hideSearch() : showSearch("tags")
 
       // add "#" prefix for tag search
       if (searchBar) searchBar.value = "#"
->>>>>>> 90dac312
     } else if (e.key === "Enter") {
       const anchor = document.getElementsByClassName("result-card")[0] as HTMLInputElement | null
       if (anchor) {
@@ -171,14 +158,6 @@
       id,
       slug,
       title: highlight(term, data[slug].title ?? ""),
-<<<<<<< HEAD
-      content: highlight(term, data[slug].content ?? "", true),
-      tags: data[slug].tags
-    }
-  }
-
-  const resultToHTML = ({ slug, title, content, tags }: Item) => {
-=======
       // if searchType is tag, display context from start of file and trim, otherwise use regular highlight
       content:
         searchType === "tags"
@@ -217,7 +196,6 @@
 
   const resultToHTML = ({ slug, title, content, tags }: Item) => {
     const htmlTags = tags.length > 0 ? `<ul>${tags.join("")}</ul>` : ``
->>>>>>> 90dac312
     const button = document.createElement("button")
     button.classList.add("result-card")
     button.id = slug
@@ -279,15 +257,11 @@
     }
 
     // order titles ahead of content
-<<<<<<< HEAD
-    const allIds: Set<number> = new Set([...getByField("title"), ...getByField("content"), ...getByField("tags")])
-=======
     const allIds: Set<number> = new Set([
       ...getByField("title"),
       ...getByField("content"),
       ...getByField("tags"),
     ])
->>>>>>> 90dac312
     const finalResults = [...allIds].map((id) => formatForDisplay(term, id))
     displayResults(finalResults)
   }
@@ -322,26 +296,6 @@
           //   tokenize: "reverse",
           // },
           {
-<<<<<<< HEAD
-            field: "tags",
-            tokenize: "reverse"
-          }
-        ],
-      },
-    })
-
-    let id = 0
-    for (const [slug, fileData] of Object.entries<ContentDetails>(data)) {
-      await index.addAsync(id, {
-        id,
-        slug: slug as FullSlug,
-        title: fileData.title,
-        content: fileData.content,
-        tags: fileData.tags.join("")
-      })
-      id++
-    }
-=======
             field: "title",
             tokenize: "reverse",
           },
@@ -358,7 +312,6 @@
     })
 
     fillDocument(index, data)
->>>>>>> 90dac312
   }
 
   // register handlers
