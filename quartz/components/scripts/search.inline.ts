--- conflicted
+++ resolved
@@ -164,15 +164,10 @@
   const data = await fetchData
   const container = document.getElementById("search-container")
   const sidebar = container?.closest(".sidebar") as HTMLElement
-<<<<<<< HEAD
   const searchIcon = document.getElementById("search-icon")
   const searchBar = document.getElementById(
     "search-bar",
   ) as HTMLInputElement | null
-=======
-  const searchButton = document.getElementById("search-button")
-  const searchBar = document.getElementById("search-bar") as HTMLInputElement | null
->>>>>>> d27c2927
   const searchLayout = document.getElementById("search-layout")
   const idDataMap = Object.keys(data) as FullSlug[]
 
@@ -504,7 +499,6 @@
   }
 
   document.addEventListener("keydown", shortcutHandler)
-<<<<<<< HEAD
   window.addCleanup(() =>
     document.removeEventListener("keydown", shortcutHandler),
   )
@@ -512,11 +506,6 @@
   window.addCleanup(() =>
     searchIcon?.removeEventListener("click", () => showSearch("basic")),
   )
-=======
-  window.addCleanup(() => document.removeEventListener("keydown", shortcutHandler))
-  searchButton?.addEventListener("click", () => showSearch("basic"))
-  window.addCleanup(() => searchButton?.removeEventListener("click", () => showSearch("basic")))
->>>>>>> d27c2927
   searchBar?.addEventListener("input", onType)
   window.addCleanup(() => searchBar?.removeEventListener("input", onType))
 
