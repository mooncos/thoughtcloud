import FlexSearch from "flexsearch"
import { ContentDetails } from "../../plugins/emitters/contentIndex"
import { registerEscapeHandler, removeAllChildren } from "./util"
import { FullSlug, normalizeRelativeURLs, resolveRelative } from "../../util/path"

interface Item {
  id: number
  slug: FullSlug
  title: string
  content: string
  tags: string[]
}

let index: FlexSearch.Document<Item> | undefined = undefined

// Can be expanded with things like "term" in the future
type SearchType = "basic" | "tags"

// Current searchType
let searchType: SearchType = "basic"

const contextWindowWords = 30
const numSearchResults = 8
const numTagResults = 5
function highlight(searchTerm: string, text: string, trim?: boolean) {
  // try to highlight longest tokens first
  const tokenizedTerms = searchTerm
    .split(/\s+/)
    .filter((t) => t !== "")
    .sort((a, b) => b.length - a.length)
  let tokenizedText = text.split(/\s+/).filter((t) => t !== "")

  let startIndex = 0
  let endIndex = tokenizedText.length - 1
  if (trim) {
    const includesCheck = (tok: string) =>
      tokenizedTerms.some((term) => tok.toLowerCase().startsWith(term.toLowerCase()))
    const occurrencesIndices = tokenizedText.map(includesCheck)

    let bestSum = 0
    let bestIndex = 0
    for (let i = 0; i < Math.max(tokenizedText.length - contextWindowWords, 0); i++) {
      const window = occurrencesIndices.slice(i, i + contextWindowWords)
      const windowSum = window.reduce((total, cur) => total + (cur ? 1 : 0), 0)
      if (windowSum >= bestSum) {
        bestSum = windowSum
        bestIndex = i
      }
    }

    startIndex = Math.max(bestIndex - contextWindowWords, 0)
    endIndex = Math.min(startIndex + 2 * contextWindowWords, tokenizedText.length - 1)
    tokenizedText = tokenizedText.slice(startIndex, endIndex)
  }

  const slice = tokenizedText
    .map((tok) => {
      // see if this tok is prefixed by any search terms
      for (const searchTok of tokenizedTerms) {
        if (tok.toLowerCase().includes(searchTok.toLowerCase())) {
          const regex = new RegExp(searchTok.toLowerCase(), "gi")
          return tok.replace(regex, `<span class="highlight">$&</span>`)
        }
      }
      return tok
    })
    .join(" ")

  return `${startIndex === 0 ? "" : "..."}${slice}${
    endIndex === tokenizedText.length - 1 ? "" : "..."
  }`
}

const p = new DOMParser()
const encoder = (str: string) => str.toLowerCase().split(/([^a-z]|[^\x00-\x7F])/)
let prevShortcutHandler: ((e: HTMLElementEventMap["keydown"]) => void) | undefined = undefined

const fetchContentCache: Map<FullSlug, Element[]> = new Map()

document.addEventListener("nav", async (e: CustomEventMap["nav"]) => {
  const currentSlug = e.detail.url

  const data = await fetchData
  const container = document.getElementById("search-container")
  const sidebar = container?.closest(".sidebar") as HTMLElement
  const searchIcon = document.getElementById("search-icon")
  const searchBar = document.getElementById("search-bar") as HTMLInputElement | null
  const searchLayout = document.getElementById("search-layout")
  const idDataMap = Object.keys(data) as FullSlug[]

  const appendLayout = (el: HTMLElement) => {
    if (searchLayout?.querySelector(`#${el.id}`) === null) {
      searchLayout?.appendChild(el)
    }
  }

  const enablePreview = searchLayout?.dataset?.preview === "true"
  let preview: HTMLDivElement | undefined = undefined
  const results = document.createElement("div")
  results.id = "results-container"
  results.style.flexBasis = enablePreview ? "30%" : "100%"
  appendLayout(results)

  if (enablePreview) {
    preview = document.createElement("div")
    preview.id = "preview-container"
    preview.style.flexBasis = "70%"
    appendLayout(preview)
  }

  function hideSearch() {
    container?.classList.remove("active")
    if (searchBar) {
      searchBar.value = "" // clear the input when we dismiss the search
    }
    if (sidebar) {
      sidebar.style.zIndex = "unset"
    }
    if (results) {
      removeAllChildren(results)
    }
    if (preview) {
      removeAllChildren(preview)
    }

    searchType = "basic" // reset search type after closing
  }

  function showSearch(searchTypeNew: SearchType) {
    searchType = searchTypeNew
    if (sidebar) {
      sidebar.style.zIndex = "1"
    }
    container?.classList.add("active")
    searchBar?.focus()
  }

  async function shortcutHandler(e: HTMLElementEventMap["keydown"]) {
    if (e.key === "k" && (e.ctrlKey || e.metaKey) && !e.shiftKey) {
      e.preventDefault()
      const searchBarOpen = container?.classList.contains("active")
      searchBarOpen ? hideSearch() : showSearch("basic")
    } else if (e.shiftKey && (e.ctrlKey || e.metaKey) && e.key.toLowerCase() === "k") {
      // Hotkey to open tag search
      e.preventDefault()
      const searchBarOpen = container?.classList.contains("active")
      searchBarOpen ? hideSearch() : showSearch("tags")

      // add "#" prefix for tag search
      if (searchBar) searchBar.value = "#"
    }

    const resultCards = document.getElementsByClassName("result-card")

    // If search is active, then we will render the first result and display accordingly
    if (!container?.classList.contains("active")) return
    else if (results?.contains(document.activeElement)) {
      const active = document.activeElement as HTMLInputElement
      await displayPreview(active)
      if (e.key === "Enter") {
        active.click()
      }
    } else {
      const anchor = resultCards[0] as HTMLInputElement | null
      await displayPreview(anchor)
      if (e.key === "Enter") {
        anchor?.click()
      }
    }

    if (e.key === "ArrowUp" || (e.shiftKey && e.key === "Tab")) {
      e.preventDefault()
      if (results?.contains(document.activeElement)) {
        // If an element in results-container already has focus, focus previous one
        const currentResult = document.activeElement as HTMLInputElement | null
        const prevResult = currentResult?.previousElementSibling as HTMLInputElement | null
        currentResult?.classList.remove("focus")
        await displayPreview(prevResult)
        prevResult?.focus()
      }
    } else if (e.key === "ArrowDown" || e.key === "Tab") {
      e.preventDefault()
      // The results should already been focused, so we need to find the next one.
      // The activeElement is the search bar, so we need to find the first result and focus it.
      if (!results?.contains(document.activeElement)) {
        const firstResult = resultCards[0] as HTMLInputElement | null
        const secondResult = firstResult?.nextElementSibling as HTMLInputElement | null
        firstResult?.classList.remove("focus")
        await displayPreview(secondResult)
        secondResult?.focus()
      } else {
        // If an element in results-container already has focus, focus next one
        const active = document.activeElement as HTMLInputElement | null
        active?.classList.remove("focus")
        const nextResult = active?.nextElementSibling as HTMLInputElement | null
        await displayPreview(nextResult)
        nextResult?.focus()
      }
    }
  }

  function trimContent(content: string) {
    // works without escaping html like in `description.ts`
    const sentences = content.replace(/\s+/g, " ").split(".")
    let finalDesc = ""
    let sentenceIdx = 0

    // Roughly estimate characters by (words * 5). Matches description length in `description.ts`.
    const len = contextWindowWords * 5
    while (finalDesc.length < len) {
      const sentence = sentences[sentenceIdx]
      if (!sentence) break
      finalDesc += sentence + "."
      sentenceIdx++
    }

    // If more content would be available, indicate it by finishing with "..."
    if (finalDesc.length < content.length) {
      finalDesc += ".."
    }

    return finalDesc
  }

  const formatForDisplay = (term: string, id: number) => {
    const slug = idDataMap[id]
    return {
      id,
      slug,
      title: searchType === "tags" ? data[slug].title : highlight(term, data[slug].title ?? ""),
      // if searchType is tag, display context from start of file and trim, otherwise use regular highlight
      content:
        searchType === "tags"
          ? trimContent(data[slug].content)
          : highlight(term, data[slug].content ?? "", true),
      tags: highlightTags(term, data[slug].tags),
    }
  }

  function highlightTags(term: string, tags: string[]) {
    if (tags && searchType === "tags") {
      // Find matching tags
      const termLower = term.toLowerCase()
      let matching = tags.filter((str) => str.includes(termLower))

      // Subtract matching from original tags, then push difference
      if (matching.length > 0) {
        let difference = tags.filter((x) => !matching.includes(x))

        // Convert to html (cant be done later as matches/term dont get passed to `resultToHTML`)
        matching = matching.map((tag) => `<li><p class="match-tag">#${tag}</p></li>`)
        difference = difference.map((tag) => `<li><p>#${tag}</p></li>`)
        matching.push(...difference)
      }

      // Only allow max of `numTagResults` in preview
      if (tags.length > numTagResults) {
        matching.splice(numTagResults)
      }

      return matching
    } else {
      return []
    }
  }

  function resolveUrl(slug: FullSlug): URL {
    return new URL(resolveRelative(currentSlug, slug), location.toString())
  }

  const resultToHTML = ({ slug, title, content, tags }: Item) => {
    const htmlTags = tags.length > 0 ? `<ul>${tags.join("")}</ul>` : ``
    const resultContent = enablePreview && window.innerWidth > 600 ? "" : `<p>${content}</p>`

    const itemTile = document.createElement("a")
    itemTile.classList.add("result-card")
<<<<<<< HEAD
    itemTile.id = slug
    itemTile.href = resolveUrl(slug).toString()
    itemTile.innerHTML = `<h3>${title}</h3>${htmlTags}${
      enablePreview && window.innerWidth > 600 ? "" : `<p>${content}</p>`
    }`
    itemTile.addEventListener("click", (event) => {
      if (event.altKey || event.ctrlKey || event.metaKey || event.shiftKey) return
      hideSearch()
=======
    Object.assign(itemTile, {
      id: slug,
      href: resolveUrl(slug).toString(),
      innerHTML: `<h3>${title}</h3>${htmlTags}${resultContent}`,
>>>>>>> 1c175b2d
    })

    async function onMouseEnter(ev: MouseEvent) {
      // Actually when we hover, we need to clean all highlights within the result childs
      for (const el of document.getElementsByClassName(
        "result-card",
      ) as HTMLCollectionOf<HTMLElement>) {
        el.classList.remove("focus")
        el.blur()
      }
      const target = ev.target as HTMLAnchorElement
      target.classList.add("focus")
      await displayPreview(target)
    }

    async function onMouseLeave(ev: MouseEvent) {
      const target = ev.target as HTMLAnchorElement
      target.classList.remove("focus")
    }

    const events = [
      ["mouseenter", onMouseEnter],
      ["mouseleave", onMouseLeave],
      [
        "click",
        (event: MouseEvent) => {
          if (event.altKey || event.ctrlKey || event.metaKey || event.shiftKey) return
          hideSearch()
        },
      ],
    ] as [keyof HTMLElementEventMap, (this: HTMLElement) => void][]

    events.forEach(([event, handler]) => itemTile.addEventListener(event, handler))

    return itemTile
  }

  async function displayResults(finalResults: Item[]) {
    if (!results) return

    removeAllChildren(results)
    if (finalResults.length === 0) {
      results.innerHTML = `<a class="result-card">
                    <h3>No results.</h3>
                    <p>Try another search term?</p>
                </a>`
    } else {
      results.append(...finalResults.map(resultToHTML))
    }
    // focus on first result, then also dispatch preview immediately
    if (results?.firstElementChild) {
      results?.firstElementChild?.classList.add("focus")
      await displayPreview(results?.firstElementChild as HTMLElement)
    }
  }

  async function fetchContent(slug: FullSlug): Promise<Element[]> {
    if (fetchContentCache.has(slug)) {
      return fetchContentCache.get(slug) as Element[]
    }

    const targetUrl = resolveUrl(slug).toString()
    const contents = await fetch(targetUrl)
      .then((res) => res.text())
      .then((contents) => {
        if (contents === undefined) {
          throw new Error(`Could not fetch ${targetUrl}`)
        }
        const html = p.parseFromString(contents ?? "", "text/html")
        normalizeRelativeURLs(html, targetUrl)
        return [...html.getElementsByClassName("popover-hint")]
      })

    fetchContentCache.set(slug, contents)
    return contents
  }

  async function displayPreview(el: HTMLElement | null) {
    if (!searchLayout || !enablePreview || !el) return

    const slug = el.id as FullSlug
    el.classList.add("focus")

    removeAllChildren(preview as HTMLElement)
    const contentDetails = await fetchContent(slug)

    const previewInner = document.createElement("div")
    previewInner.classList.add("preview-inner")
    preview?.appendChild(previewInner)
    contentDetails?.forEach((elt) => previewInner.appendChild(elt))
  }

  async function onType(e: HTMLElementEventMap["input"]) {
    let term = (e.target as HTMLInputElement).value
    let searchResults: FlexSearch.SimpleDocumentSearchResultSetUnit[]

    if (searchLayout) {
      searchLayout.style.opacity = "1"
    }

    if (term.toLowerCase().startsWith("#")) {
      searchType = "tags"
    } else {
      searchType = "basic"
    }

    switch (searchType) {
      case "tags": {
        term = term.substring(1)
        searchResults =
          (await index?.searchAsync({ query: term, limit: numSearchResults, index: ["tags"] })) ??
          []
        break
      }
      case "basic":
      default: {
        searchResults =
          (await index?.searchAsync({
            query: term,
            limit: numSearchResults,
            index: ["title", "content"],
          })) ?? []
      }
    }

    const getByField = (field: string): number[] => {
      const results = searchResults.filter((x) => x.field === field)
      return results.length === 0 ? [] : ([...results[0].result] as number[])
    }

    // order titles ahead of content
    const allIds: Set<number> = new Set([
      ...getByField("title"),
      ...getByField("content"),
      ...getByField("tags"),
    ])
    const finalResults = [...allIds].map((id) => formatForDisplay(term, id))
    await displayResults(finalResults)
  }

  if (prevShortcutHandler) {
    document.removeEventListener("keydown", prevShortcutHandler)
  }

  document.addEventListener("keydown", shortcutHandler)
  prevShortcutHandler = shortcutHandler
  searchIcon?.removeEventListener("click", () => showSearch("basic"))
  searchIcon?.addEventListener("click", () => showSearch("basic"))
  searchBar?.removeEventListener("input", onType)
  searchBar?.addEventListener("input", onType)

  // setup index if it hasn't been already
  if (!index) {
    index = new FlexSearch.Document({
      charset: "latin:extra",
      encode: encoder,
      document: {
        id: "id",
        index: [
          {
            field: "title",
            tokenize: "forward",
          },
          {
            field: "content",
            tokenize: "forward",
          },
          {
            field: "tags",
            tokenize: "forward",
          },
        ],
      },
    })

    fillDocument(index, data)
  }

  // register handlers
  registerEscapeHandler(container, hideSearch)
})

/**
 * Fills flexsearch document with data
 * @param index index to fill
 * @param data data to fill index with
 */
async function fillDocument(index: FlexSearch.Document<Item, false>, data: any) {
  let id = 0
  for (const [slug, fileData] of Object.entries<ContentDetails>(data)) {
    await index.addAsync(id, {
      id,
      slug: slug as FullSlug,
      title: fileData.title,
      content: fileData.content,
      tags: fileData.tags,
    })
    id++
  }
}<|MERGE_RESOLUTION|>--- conflicted
+++ resolved
@@ -274,7 +274,6 @@
 
     const itemTile = document.createElement("a")
     itemTile.classList.add("result-card")
-<<<<<<< HEAD
     itemTile.id = slug
     itemTile.href = resolveUrl(slug).toString()
     itemTile.innerHTML = `<h3>${title}</h3>${htmlTags}${
@@ -283,12 +282,6 @@
     itemTile.addEventListener("click", (event) => {
       if (event.altKey || event.ctrlKey || event.metaKey || event.shiftKey) return
       hideSearch()
-=======
-    Object.assign(itemTile, {
-      id: slug,
-      href: resolveUrl(slug).toString(),
-      innerHTML: `<h3>${title}</h3>${htmlTags}${resultContent}`,
->>>>>>> 1c175b2d
     })
 
     async function onMouseEnter(ev: MouseEvent) {
