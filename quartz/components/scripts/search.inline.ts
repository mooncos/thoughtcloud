--- conflicted
+++ resolved
@@ -66,9 +66,8 @@
     })
     .join(" ")
 
-  return `${startIndex === 0 ? "" : "..."}${slice}${
-    endIndex === tokenizedText.length - 1 ? "" : "..."
-  }`
+  return `${startIndex === 0 ? "" : "..."}${slice}${endIndex === tokenizedText.length - 1 ? "" : "..."
+    }`
 }
 
 const p = new DOMParser()
@@ -274,21 +273,10 @@
 
     const itemTile = document.createElement("a")
     itemTile.classList.add("result-card")
-<<<<<<< HEAD
-    itemTile.id = slug
-    itemTile.href = resolveUrl(slug).toString()
-    itemTile.innerHTML = `<h3>${title}</h3>${htmlTags}${
-      enablePreview && window.innerWidth > 600 ? "" : `<p>${content}</p>`
-    }`
-    itemTile.addEventListener("click", (event) => {
-      if (event.altKey || event.ctrlKey || event.metaKey || event.shiftKey) return
-      hideSearch()
-=======
     Object.assign(itemTile, {
       id: slug,
       href: resolveUrl(slug).toString(),
       innerHTML: `<h3>${title}</h3>${htmlTags}${resultContent}`,
->>>>>>> 22de92f6
     })
 
     async function onMouseEnter(ev: MouseEvent) {
