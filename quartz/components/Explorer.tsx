import { QuartzComponentConstructor, QuartzComponentProps } from "./types"
import explorerStyle from "./styles/explorer.scss"

// @ts-ignore
import script from "./scripts/explorer.inline"
import { ExplorerNode, FileNode, Options } from "./ExplorerNode"
import { QuartzPluginData } from "../plugins/vfile"

// Options interface defined in `ExplorerNode` to avoid circular dependency
const defaultOptions = {
  title: "Explorer",
  folderClickBehavior: "collapse",
  folderDefaultState: "collapsed",
  useSavedState: true,
<<<<<<< HEAD
  sortFn: (a, b) => {
    // Sort order: folders first, then files. Sort folders and files alphabetically
    if ((!a.file && !b.file) || (a.file && b.file)) {
      return a.displayName.localeCompare(b.displayName)
=======
  mapFn: (node) => {
    return node
  },
  sortFn: (a, b) => {
    // Sort order: folders first, then files. Sort folders and files alphabetically
    if ((!a.file && !b.file) || (a.file && b.file)) {
      // numeric: true: Whether numeric collation should be used, such that "1" < "2" < "10"
      // sensitivity: "base": Only strings that differ in base letters compare as unequal. Examples: a ≠ b, a = á, a = A
      return a.displayName.localeCompare(b.displayName, undefined, {
        numeric: true,
        sensitivity: "base",
      })
>>>>>>> af3a4ff9
    }

    if (a.file && !b.file) {
      return 1
    } else {
      return -1
    }
  },
  filterFn: (node) => node.name !== "tags",
  order: ["filter", "map", "sort"],
} satisfies Options

export default ((userOpts?: Partial<Options>) => {
  // Parse config
  const opts: Options = { ...defaultOptions, ...userOpts }

  // memoized
  let fileTree: FileNode
  let jsonTree: string

  function constructFileTree(allFiles: QuartzPluginData[]) {
<<<<<<< HEAD
    if (!fileTree) {
      // Construct tree from allFiles
      fileTree = new FileNode("")
      allFiles.forEach((file) => fileTree.add(file, 1))

      /**
       * Keys of this object must match corresponding function name of `FileNode`,
       * while values must be the argument that will be passed to the function.
       *
       * e.g. entry for FileNode.sort: `sort: opts.sortFn` (value is sort function from options)
       */
      const functions = {
        map: opts.mapFn,
        sort: opts.sortFn,
        filter: opts.filterFn,
      }

      // Execute all functions (sort, filter, map) that were provided (if none were provided, only default "sort" is applied)
      if (opts.order) {
        // Order is important, use loop with index instead of order.map()
        for (let i = 0; i < opts.order.length; i++) {
          const functionName = opts.order[i]
          if (functions[functionName]) {
            // for every entry in order, call matching function in FileNode and pass matching argument
            // e.g. i = 0; functionName = "filter"
            // converted to: (if opts.filterFn) => fileTree.filter(opts.filterFn)

            // @ts-ignore
            // typescript cant statically check these dynamic references, so manually make sure reference is valid and ignore warning
            fileTree[functionName].call(fileTree, functions[functionName])
          }
=======
    if (fileTree) {
      return
    }

    // Construct tree from allFiles
    fileTree = new FileNode("")
    allFiles.forEach((file) => fileTree.add(file))

    // Execute all functions (sort, filter, map) that were provided (if none were provided, only default "sort" is applied)
    if (opts.order) {
      // Order is important, use loop with index instead of order.map()
      for (let i = 0; i < opts.order.length; i++) {
        const functionName = opts.order[i]
        if (functionName === "map") {
          fileTree.map(opts.mapFn)
        } else if (functionName === "sort") {
          fileTree.sort(opts.sortFn)
        } else if (functionName === "filter") {
          fileTree.filter(opts.filterFn)
>>>>>>> af3a4ff9
        }
      }

      // Get all folders of tree. Initialize with collapsed state
      const folders = fileTree.getFolderPaths(opts.folderDefaultState === "collapsed")

<<<<<<< HEAD
      // Stringify to pass json tree as data attribute ([data-tree])
      jsonTree = JSON.stringify(folders)
    }
=======
    // Stringify to pass json tree as data attribute ([data-tree])
    jsonTree = JSON.stringify(folders)
>>>>>>> af3a4ff9
  }

  function Explorer({ allFiles, displayClass, fileData }: QuartzComponentProps) {
    constructFileTree(allFiles)
    return (
      <div class={`explorer ${displayClass ?? ""}`}>
        <button
          type="button"
          id="explorer"
          data-behavior={opts.folderClickBehavior}
          data-collapsed={opts.folderDefaultState}
          data-savestate={opts.useSavedState}
          data-tree={jsonTree}
        >
          <h1>{opts.title}</h1>
          <svg
            xmlns="http://www.w3.org/2000/svg"
            width="14"
            height="14"
            viewBox="5 8 14 8"
            fill="none"
            stroke="currentColor"
            stroke-width="2"
            stroke-linecap="round"
            stroke-linejoin="round"
            class="fold"
          >
            <polyline points="6 9 12 15 18 9"></polyline>
          </svg>
        </button>
        <div id="explorer-content">
          <ul class="overflow" id="explorer-ul">
            <ExplorerNode node={fileTree} opts={opts} fileData={fileData} />
            <li id="explorer-end" />
          </ul>
        </div>
      </div>
    )
  }

  Explorer.css = explorerStyle
  Explorer.afterDOMLoaded = script
  return Explorer
}) satisfies QuartzComponentConstructor<|MERGE_RESOLUTION|>--- conflicted
+++ resolved
@@ -12,12 +12,6 @@
   folderClickBehavior: "collapse",
   folderDefaultState: "collapsed",
   useSavedState: true,
-<<<<<<< HEAD
-  sortFn: (a, b) => {
-    // Sort order: folders first, then files. Sort folders and files alphabetically
-    if ((!a.file && !b.file) || (a.file && b.file)) {
-      return a.displayName.localeCompare(b.displayName)
-=======
   mapFn: (node) => {
     return node
   },
@@ -30,7 +24,6 @@
         numeric: true,
         sensitivity: "base",
       })
->>>>>>> af3a4ff9
     }
 
     if (a.file && !b.file) {
@@ -52,39 +45,6 @@
   let jsonTree: string
 
   function constructFileTree(allFiles: QuartzPluginData[]) {
-<<<<<<< HEAD
-    if (!fileTree) {
-      // Construct tree from allFiles
-      fileTree = new FileNode("")
-      allFiles.forEach((file) => fileTree.add(file, 1))
-
-      /**
-       * Keys of this object must match corresponding function name of `FileNode`,
-       * while values must be the argument that will be passed to the function.
-       *
-       * e.g. entry for FileNode.sort: `sort: opts.sortFn` (value is sort function from options)
-       */
-      const functions = {
-        map: opts.mapFn,
-        sort: opts.sortFn,
-        filter: opts.filterFn,
-      }
-
-      // Execute all functions (sort, filter, map) that were provided (if none were provided, only default "sort" is applied)
-      if (opts.order) {
-        // Order is important, use loop with index instead of order.map()
-        for (let i = 0; i < opts.order.length; i++) {
-          const functionName = opts.order[i]
-          if (functions[functionName]) {
-            // for every entry in order, call matching function in FileNode and pass matching argument
-            // e.g. i = 0; functionName = "filter"
-            // converted to: (if opts.filterFn) => fileTree.filter(opts.filterFn)
-
-            // @ts-ignore
-            // typescript cant statically check these dynamic references, so manually make sure reference is valid and ignore warning
-            fileTree[functionName].call(fileTree, functions[functionName])
-          }
-=======
     if (fileTree) {
       return
     }
@@ -104,21 +64,15 @@
           fileTree.sort(opts.sortFn)
         } else if (functionName === "filter") {
           fileTree.filter(opts.filterFn)
->>>>>>> af3a4ff9
         }
       }
+    }
 
-      // Get all folders of tree. Initialize with collapsed state
-      const folders = fileTree.getFolderPaths(opts.folderDefaultState === "collapsed")
+    // Get all folders of tree. Initialize with collapsed state
+    const folders = fileTree.getFolderPaths(opts.folderDefaultState === "collapsed")
 
-<<<<<<< HEAD
-      // Stringify to pass json tree as data attribute ([data-tree])
-      jsonTree = JSON.stringify(folders)
-    }
-=======
     // Stringify to pass json tree as data attribute ([data-tree])
     jsonTree = JSON.stringify(folders)
->>>>>>> af3a4ff9
   }
 
   function Explorer({ allFiles, displayClass, fileData }: QuartzComponentProps) {
