import {
  QuartzComponent,
  QuartzComponentConstructor,
  QuartzComponentProps,
} from "./types"
import explorerStyle from "./styles/explorer.scss"

// @ts-ignore
import script from "./scripts/explorer.inline"
import {ExplorerNode, FileNode, Options} from "./ExplorerNode"
import {QuartzPluginData} from "../plugins/vfile"
import {classNames} from "../util/lang"
import {i18n} from "../i18n"

// Options interface defined in `ExplorerNode` to avoid circular dependency
const defaultOptions = {
  folderClickBehavior: "collapse",
  folderDefaultState: "collapsed",
  useSavedState: true,
  mapFn: (node) => {
    return node
  },
  sortFn: (a, b) => {
    // Sort order: folders first, then files. Sort folders and files alphabetically
    if ((!a.file && !b.file) || (a.file && b.file)) {
      // numeric: true: Whether numeric collation should be used, such that "1" < "2" < "10"
      // sensitivity: "base": Only strings that differ in base letters compare as unequal. Examples: a ≠ b, a = á, a = A
      return a.displayName.localeCompare(b.displayName, undefined, {
        numeric: true,
        sensitivity: "base",
      })
    }

    if (a.file && !b.file) {
      return 1
    } else {
      return -1
    }
  },
  filterFn: (node) => node.name !== "tags",
  order: ["filter", "map", "sort"],
} satisfies Options

export default ((userOpts?: Partial<Options>) => {
  // Parse config
  const opts: Options = {...defaultOptions, ...userOpts}

  // memoized
  let fileTree: FileNode
  let jsonTree: string
  let lastBuildId: string = ""

  function constructFileTree(allFiles: QuartzPluginData[]) {
    // Construct tree from allFiles
    fileTree = new FileNode("")
    allFiles.forEach((file) => fileTree.add(file))

    // Execute all functions (sort, filter, map) that were provided (if none were provided, only default "sort" is applied)
    if (opts.order) {
      // Order is important, use loop with index instead of order.map()
      for (let i = 0; i < opts.order.length; i++) {
        const functionName = opts.order[i]
        if (functionName === "map") {
          fileTree.map(opts.mapFn)
        } else if (functionName === "sort") {
          fileTree.sort(opts.sortFn)
        } else if (functionName === "filter") {
          fileTree.filter(opts.filterFn)
        }
      }
    }

    // Get all folders of tree. Initialize with collapsed state
    // Stringify to pass json tree as data attribute ([data-tree])
    const folders = fileTree.getFolderPaths(
      opts.folderDefaultState === "collapsed",
    )
    jsonTree = JSON.stringify(folders)
  }

  const Explorer: QuartzComponent = ({
    ctx,
    cfg,
    allFiles,
    displayClass,
    fileData,
  }: QuartzComponentProps) => {
    if (ctx.buildId !== lastBuildId) {
      lastBuildId = ctx.buildId
      constructFileTree(allFiles)
    }

    return (
      <div class={classNames(displayClass, "explorer")}>
        <button
          type="button"
          id="explorer"
          data-behavior={opts.folderClickBehavior}
          data-collapsed={opts.folderDefaultState}
          data-savestate={opts.useSavedState}
<<<<<<< HEAD
          data-tree={jsonTree}>
          <h1>{opts.title ?? i18n(cfg.locale).components.explorer.title}</h1>
=======
          data-tree={jsonTree}
          aria-controls="explorer-content"
          aria-expanded={opts.folderDefaultState === "open"}
        >
          <h2>{opts.title ?? i18n(cfg.locale).components.explorer.title}</h2>
>>>>>>> d27c2927
          <svg
            xmlns="http://www.w3.org/2000/svg"
            width="14"
            height="14"
            viewBox="5 8 14 8"
            fill="none"
            stroke="currentColor"
            stroke-width="2"
            stroke-linecap="round"
            stroke-linejoin="round"
            class="fold">
            <polyline points="6 9 12 15 18 9"></polyline>
          </svg>
        </button>
        <div id="explorer-content">
          <ul class="overflow" id="explorer-ul">
            <ExplorerNode node={fileTree} opts={opts} fileData={fileData} />
            <li id="explorer-end" />
          </ul>
        </div>
      </div>
    )
  }

  Explorer.css = explorerStyle
  Explorer.afterDOMLoaded = script
  return Explorer
}) satisfies QuartzComponentConstructor<|MERGE_RESOLUTION|>--- conflicted
+++ resolved
@@ -98,16 +98,8 @@
           data-behavior={opts.folderClickBehavior}
           data-collapsed={opts.folderDefaultState}
           data-savestate={opts.useSavedState}
-<<<<<<< HEAD
           data-tree={jsonTree}>
           <h1>{opts.title ?? i18n(cfg.locale).components.explorer.title}</h1>
-=======
-          data-tree={jsonTree}
-          aria-controls="explorer-content"
-          aria-expanded={opts.folderDefaultState === "open"}
-        >
-          <h2>{opts.title ?? i18n(cfg.locale).components.explorer.title}</h2>
->>>>>>> d27c2927
           <svg
             xmlns="http://www.w3.org/2000/svg"
             width="14"
