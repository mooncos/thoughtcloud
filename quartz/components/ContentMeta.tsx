import { formatDate, getDate } from "./Date"
import { QuartzComponentConstructor, QuartzComponentProps } from "./types"
import readingTime from "reading-time"

export default (() => {
  function ContentMetadata({ cfg, fileData }: QuartzComponentProps) {
    const text = fileData.text
    if (text) {
      const segments: string[] = []
      const { text: timeTaken, words: _words } = readingTime(text)

<<<<<<< HEAD
      if (fileData.dates?.created) {
        segments.push(`Created: ${formatDate(fileData.dates.created)}`)
      }

      if (fileData.dates?.modified) {
        segments.push(`Updated: ${formatDate(fileData.dates.modified)}`)
=======
      if (fileData.dates) {
        segments.push(formatDate(getDate(cfg, fileData)!))
>>>>>>> 953ef29f
      }

      segments.push(timeTaken)
      return <p class="content-meta">{segments.join(" | ")}</p>
    } else {
      return null
    }
  }

  ContentMetadata.css = `
  .content-meta {
    margin-top: 0;
    color: var(--gray);
  }
  `
  return ContentMetadata
}) satisfies QuartzComponentConstructor<|MERGE_RESOLUTION|>--- conflicted
+++ resolved
@@ -9,17 +9,12 @@
       const segments: string[] = []
       const { text: timeTaken, words: _words } = readingTime(text)
 
-<<<<<<< HEAD
       if (fileData.dates?.created) {
         segments.push(`Created: ${formatDate(fileData.dates.created)}`)
       }
 
       if (fileData.dates?.modified) {
         segments.push(`Updated: ${formatDate(fileData.dates.modified)}`)
-=======
-      if (fileData.dates) {
-        segments.push(formatDate(getDate(cfg, fileData)!))
->>>>>>> 953ef29f
       }
 
       segments.push(timeTaken)
