--- conflicted
+++ resolved
@@ -33,15 +33,9 @@
 }
 
 const defaultOptions: BreadcrumbOptions = {
-<<<<<<< HEAD
-  spacerSymbol: "❯",
-  rootName: "Home",
-  resolveFrontmatterTitle: true,
-=======
   spacerSymbol: ">",
   rootName: "Accueil",
   resolveFrontmatterTitle: false,
->>>>>>> fd2cf9e0
   hideOnRoot: true,
   showCurrentPage: true,
 }
