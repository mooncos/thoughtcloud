import { QuartzComponentConstructor, QuartzComponentProps } from "./types"
import style from "./styles/footer.scss"
import { version } from "../../package.json"
import { i18n } from "../i18n"

interface Options {
  links: Record<string, string>
}

export default ((opts?: Options) => {
  function Footer({ displayClass, cfg }: QuartzComponentProps) {
    const year = new Date().getFullYear()
    const links = opts?.links ?? []
    return (
      <footer class={`${displayClass ?? ""}`}>
        <hr />
<<<<<<< HEAD
        <p>© {year} Miguel Pimentel · Created with <a href="https://quartz.jzhao.xyz/">Quartz</a>.
=======
        <p>
          {i18n(cfg.locale).components.footer.createdWith}{" "}
          <a href="https://quartz.jzhao.xyz/">Quartz v{version}</a> © {year}
>>>>>>> d2fb50b8
        </p>
        <ul>
          {Object.entries(links).map(([text, link]) => (
            <li>
              <a href={link}>{text}</a>
            </li>
          ))}
        </ul>
      </footer>
    )
  }

  Footer.css = style
  return Footer
}) satisfies QuartzComponentConstructor<|MERGE_RESOLUTION|>--- conflicted
+++ resolved
@@ -14,13 +14,7 @@
     return (
       <footer class={`${displayClass ?? ""}`}>
         <hr />
-<<<<<<< HEAD
         <p>© {year} Miguel Pimentel · Created with <a href="https://quartz.jzhao.xyz/">Quartz</a>.
-=======
-        <p>
-          {i18n(cfg.locale).components.footer.createdWith}{" "}
-          <a href="https://quartz.jzhao.xyz/">Quartz v{version}</a> © {year}
->>>>>>> d2fb50b8
         </p>
         <ul>
           {Object.entries(links).map(([text, link]) => (
