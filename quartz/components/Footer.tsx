--- conflicted
+++ resolved
@@ -1,9 +1,5 @@
-<<<<<<< HEAD
 import { QuartzComponentConstructor } from "./types"
 import { OptionType } from "../plugins/types"
-=======
-import { QuartzComponentConstructor, QuartzComponentProps } from "./types"
->>>>>>> a62a97c7
 import style from "./styles/footer.scss"
 import { version } from "../../package.json"
 
@@ -11,15 +7,10 @@
   links: Record<string, string>
 }
 
-<<<<<<< HEAD
 console.log(globalThis.remark_config)
 
 export default ((opts?: Optionss) => {
   function Footer() {
-=======
-export default ((opts?: Options) => {
-  function Footer({ displayClass }: QuartzComponentProps) {
->>>>>>> a62a97c7
     const year = new Date().getFullYear()
     const links = opts?.links ?? []
     return (
