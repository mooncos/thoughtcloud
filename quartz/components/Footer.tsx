import { QuartzComponentConstructor, QuartzComponentProps } from "./types"
import style from "./styles/footer.scss"
import { version } from "../../package.json"
import { i18n } from "../i18n"

interface Options {
  links: Record<string, string>
}

export default ((opts?: Options) => {
  function Footer({ displayClass, cfg }: QuartzComponentProps) {
    const year = new Date().getFullYear()
    const links = opts?.links ?? []
    return (
      <footer class={`${displayClass ?? ""}`}>
        <hr />

        <p>
<<<<<<< HEAD
          {i18n(cfg.locale).components.footer.createdWith}{" "}
          <a href="https://quartz.jzhao.xyz/">Quartz v{version}</a> © {year}
=======
          Fait avec 💛 par <a href="https://me.konor.fr">Conor</a> en utilisant <a href="https://quartz.jzhao.xyz/">Quartz v{version}</a>, © {year}
>>>>>>> fd2cf9e0
        </p>
        <ul>
          {Object.entries(links).map(([text, link]) => (
            <li>
              <a href={link}><i class={text}></i></a>
            </li>
          ))}
        </ul>
      </footer>
    )
  }

  Footer.css = style
  return Footer
}) satisfies QuartzComponentConstructor<|MERGE_RESOLUTION|>--- conflicted
+++ resolved
@@ -16,12 +16,7 @@
         <hr />
 
         <p>
-<<<<<<< HEAD
-          {i18n(cfg.locale).components.footer.createdWith}{" "}
-          <a href="https://quartz.jzhao.xyz/">Quartz v{version}</a> © {year}
-=======
           Fait avec 💛 par <a href="https://me.konor.fr">Conor</a> en utilisant <a href="https://quartz.jzhao.xyz/">Quartz v{version}</a>, © {year}
->>>>>>> fd2cf9e0
         </p>
         <ul>
           {Object.entries(links).map(([text, link]) => (
