--- conflicted
+++ resolved
@@ -14,19 +14,6 @@
     const links = opts?.links ?? []
     return (
       <footer class={`${displayClass ?? ""}`}>
-<<<<<<< HEAD
-=======
-        <hr />
-        <script src="https://utteranc.es/client.js"
-          repo="jyje/docs"
-          issue-term="url"
-          label="💬 comment"
-          theme="github-light"
-          crossorigin="anonymous"
-          async>
-        </script>
-        <hr />
->>>>>>> cf3105dd
         <p>
           {i18n(cfg.locale).components.footer.createdWith}{" "}
           <a href="https://jyje.live">jyje.live</a>
