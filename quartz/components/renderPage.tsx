import { render } from "preact-render-to-string"
import { QuartzComponent, QuartzComponentProps } from "./types"
import HeaderConstructor from "./Header"
import BodyConstructor from "./Body"
import { JSResourceToScriptElement, StaticResources } from "../util/resources"
import { FullSlug, RelativeURL, joinSegments, normalizeHastElement } from "../util/path"
import { visit } from "unist-util-visit"
import { Root, Element, ElementContent } from "hast"
import { QuartzPluginData } from "../plugins/vfile"
import { GlobalConfiguration } from "../cfg"
import { i18n } from "../i18n"

interface RenderComponents {
  head: QuartzComponent
  header: QuartzComponent[]
  beforeBody: QuartzComponent[]
  pageBody: QuartzComponent
  left: QuartzComponent[]
  right: QuartzComponent[]
  footer: QuartzComponent
}

export function pageResources(
  baseDir: FullSlug | RelativeURL,
  staticResources: StaticResources,
): StaticResources {
  const contentIndexPath = joinSegments(baseDir, "static/contentIndex.json")
  const contentIndexScript = `const fetchData = fetch("${contentIndexPath}").then(data => data.json())`

  return {
    css: [joinSegments(baseDir, "index.css"), ...staticResources.css],
    js: [
      {
        src: joinSegments(baseDir, "prescript.js"),
        loadTime: "beforeDOMReady",
        contentType: "external",
      },
      {
        loadTime: "beforeDOMReady",
        contentType: "inline",
        spaPreserve: true,
        script: contentIndexScript,
      },
      ...staticResources.js,
      {
        src: joinSegments(baseDir, "postscript.js"),
        loadTime: "afterDOMReady",
        moduleType: "module",
        contentType: "external",
      },
    ],
  }
}

let pageIndex: Map<FullSlug, QuartzPluginData> | undefined = undefined
function getOrComputeFileIndex(allFiles: QuartzPluginData[]): Map<FullSlug, QuartzPluginData> {
  if (!pageIndex) {
    pageIndex = new Map()
    for (const file of allFiles) {
      pageIndex.set(file.slug!, file)
    }
  }

  return pageIndex
}

export function renderPage(
  cfg: GlobalConfiguration,
  slug: FullSlug,
  componentData: QuartzComponentProps,
  components: RenderComponents,
  pageResources: StaticResources,
): string {
  // process transcludes in componentData
  visit(componentData.tree as Root, "element", (node, _index, _parent) => {
    if (node.tagName === "blockquote") {
      const classNames = (node.properties?.className ?? []) as string[]
      if (classNames.includes("transclude")) {
        const inner = node.children[0] as Element
        const transcludeTarget = inner.properties["data-slug"] as FullSlug
        const page = getOrComputeFileIndex(componentData.allFiles).get(transcludeTarget)
        if (!page) {
          return
        }

        let blockRef = node.properties.dataBlock as string | undefined
        if (blockRef?.startsWith("#^")) {
          // block transclude
          blockRef = blockRef.slice("#^".length)
          let blockNode = page.blocks?.[blockRef]
          if (blockNode) {
            if (blockNode.tagName === "li") {
              blockNode = {
                type: "element",
                tagName: "ul",
                properties: {},
                children: [blockNode],
              }
            }

            node.children = [
              normalizeHastElement(blockNode, slug, transcludeTarget),
              {
                type: "element",
                tagName: "a",
                properties: { href: inner.properties?.href, class: ["internal"] },
                children: [
                  { type: "text", value: i18n(cfg.locale).components.transcludes.linkToOriginal },
                ],
              },
            ]
          }
        } else if (blockRef?.startsWith("#") && page.htmlAst) {
          // header transclude
          blockRef = blockRef.slice(1)
          let startIdx = undefined
          let endIdx = undefined
          for (const [i, el] of page.htmlAst.children.entries()) {
            if (el.type === "element" && el.tagName.match(/h[1-6]/)) {
              if (endIdx) {
                break
              }

              if (startIdx !== undefined) {
                endIdx = i
              } else if (el.properties?.id === blockRef) {
                startIdx = i
              }
            }
          }

          if (startIdx === undefined) {
            return
          }

          node.children = [
            ...(page.htmlAst.children.slice(startIdx, endIdx) as ElementContent[]).map((child) =>
              normalizeHastElement(child as Element, slug, transcludeTarget),
            ),
            {
              type: "element",
              tagName: "a",
              properties: { href: inner.properties?.href, class: ["internal"] },
              children: [
                { type: "text", value: i18n(cfg.locale).components.transcludes.linkToOriginal },
              ],
            },
          ]
        } else if (page.htmlAst) {
          // page transclude
          node.children = [
            {
              type: "element",
              tagName: "h1",
              properties: {},
              children: [
                {
                  type: "text",
                  value:
                    page.frontmatter?.title ??
                    i18n(cfg.locale).components.transcludes.transcludeOf({
                      targetSlug: page.slug!,
                    }),
                },
              ],
            },
            ...(page.htmlAst.children as ElementContent[]).map((child) =>
              normalizeHastElement(child as Element, slug, transcludeTarget),
            ),
            {
              type: "element",
              tagName: "a",
              properties: { href: inner.properties?.href, class: ["internal"] },
              children: [
                { type: "text", value: i18n(cfg.locale).components.transcludes.linkToOriginal },
              ],
            },
          ]
        }
      }
    }
  })

  const {
    head: Head,
    header,
    beforeBody,
    pageBody: Content,
    left,
    right,
    footer: Footer,
  } = components
  const Header = HeaderConstructor()
  const Body = BodyConstructor()

  const LeftComponent = (
    <div class="left sidebar">
      {left.map((BodyComponent) => (
        <BodyComponent {...componentData} />
      ))}
    </div>
  )

  const RightComponent = (
    <div class="right sidebar">
      {right.map((BodyComponent) => (
        <BodyComponent {...componentData} />
      ))}
    </div>
  )

  const lang = componentData.frontmatter?.lang ?? cfg.locale.split("-")[0]

  const doc = (
<<<<<<< HEAD
    <html lang="en">
=======
    <html lang={lang}>
>>>>>>> ca284778
      <Head {...componentData} />
      <body data-slug={slug}>
        <div id="quartz-root" class="page">
          <Body {...componentData}>
            {LeftComponent}
            <div class="center">
              <div class="page-header">
                <Header {...componentData}>
                  {header.map((HeaderComponent) => (
                    <HeaderComponent {...componentData} />
                  ))}
                </Header>
                <div class="popover-hint">
                  {beforeBody.map((BodyComponent) => (
                    <BodyComponent {...componentData} />
                  ))}
                </div>
              </div>
              <Content {...componentData} />
            </div>
            {RightComponent}
          </Body>
          <Footer {...componentData} />
        </div>
      </body>
      {pageResources.js
        .filter((resource) => resource.loadTime === "afterDOMReady")
        .map((res) => JSResourceToScriptElement(res))}
    </html>
  )

  return "<!DOCTYPE html>\n" + render(doc)
}<|MERGE_RESOLUTION|>--- conflicted
+++ resolved
@@ -212,11 +212,7 @@
   const lang = componentData.frontmatter?.lang ?? cfg.locale.split("-")[0]
 
   const doc = (
-<<<<<<< HEAD
     <html lang="en">
-=======
-    <html lang={lang}>
->>>>>>> ca284778
       <Head {...componentData} />
       <body data-slug={slug}>
         <div id="quartz-root" class="page">
