--- conflicted
+++ resolved
@@ -4,7 +4,6 @@
 import { QuartzComponentProps } from "./types"
 import { GlobalConfiguration } from "../cfg"
 
-<<<<<<< HEAD
 export function byDateAndAlphabetical(f1: QuartzPluginData, f2: QuartzPluginData): number {
   if (f1.dates && f2.dates) {
     // sort descending by last modified
@@ -14,27 +13,6 @@
     return -1
   } else if (!f1.dates && f2.dates) {
     return 1
-  }
-=======
-export function byDateAndAlphabetical(
-  cfg: GlobalConfiguration,
-): (f1: QuartzPluginData, f2: QuartzPluginData) => number {
-  return (f1, f2) => {
-    if (f1.dates && f2.dates) {
-      // sort descending
-      return getDate(cfg, f2)!.getTime() - getDate(cfg, f1)!.getTime()
-    } else if (f1.dates && !f2.dates) {
-      // prioritize files with dates
-      return -1
-    } else if (!f1.dates && f2.dates) {
-      return 1
-    }
->>>>>>> 953ef29f
-
-    // otherwise, sort lexographically by title
-    const f1Title = f1.frontmatter?.title.toLowerCase() ?? ""
-    const f2Title = f2.frontmatter?.title.toLowerCase() ?? ""
-    return f1Title.localeCompare(f2Title)
   }
 }
 
@@ -59,11 +37,7 @@
             <div class="section">
               {page.dates && (
                 <p class="meta">
-<<<<<<< HEAD
                   <Date date={page.dates.created} />
-=======
-                  <Date date={getDate(cfg, page)!} />
->>>>>>> 953ef29f
                 </p>
               )}
               <div class="desc">
