// @ts-ignore
import { QuartzPluginData } from "../plugins/vfile"
import {
  joinSegments,
  resolveRelative,
  clone,
  simplifySlug,
  SimpleSlug,
  FilePath,
} from "../util/path"

type OrderEntries = "sort" | "filter" | "map"

export interface Options {
  title: string
  folderDefaultState: "collapsed" | "open"
  folderClickBehavior: "collapse" | "link"
  useSavedState: boolean
  sortFn: (a: FileNode, b: FileNode) => number
  filterFn: (node: FileNode) => boolean
  mapFn: (node: FileNode) => void
  order: OrderEntries[]
}

type DataWrapper = {
  file: QuartzPluginData
  path: string[]
}

export type FolderState = {
  path: string
  collapsed: boolean
}

function getPathSegment(fp: FilePath | undefined, idx: number): string | undefined {
  if (!fp) {
    return undefined
  }

  return fp.split("/").at(idx)
}

// Structure to add all files into a tree
export class FileNode {
<<<<<<< HEAD
  children: FileNode[]
  name: string
=======
  children: Array<FileNode>
  name: string // this is the slug segment
>>>>>>> af3a4ff9
  displayName: string
  file: QuartzPluginData | null
  depth: number

  constructor(slugSegment: string, displayName?: string, file?: QuartzPluginData, depth?: number) {
    this.children = []
<<<<<<< HEAD
    this.name = name
    this.displayName = name
    this.file = file ? structuredClone(file) : null
    this.depth = depth ?? 0
  }

  private insert(file: DataWrapper) {
    if (file.path.length === 1) {
      if (file.path[0] !== "index.md") {
        this.children.push(new FileNode(file.file.frontmatter!.title, file.file, this.depth + 1))
      } else {
        const title = file.file.frontmatter?.title
        if (title && title !== "index" && file.path[0] === "index.md") {
          this.displayName = title
        }
      }
    } else {
      const next = file.path[0]
      file.path = file.path.splice(1)
      for (const child of this.children) {
        if (child.name === next) {
          child.insert(file)
          return
=======
    this.name = slugSegment
    this.displayName = displayName ?? file?.frontmatter?.title ?? slugSegment
    this.file = file ? clone(file) : null
    this.depth = depth ?? 0
  }

  private insert(fileData: DataWrapper) {
    if (fileData.path.length === 0) {
      return
    }

    const nextSegment = fileData.path[0]

    // base case, insert here
    if (fileData.path.length === 1) {
      if (nextSegment === "") {
        // index case (we are the root and we just found index.md), set our data appropriately
        const title = fileData.file.frontmatter?.title
        if (title && title !== "index") {
          this.displayName = title
>>>>>>> af3a4ff9
        }
      } else {
        // direct child
        this.children.push(new FileNode(nextSegment, undefined, fileData.file, this.depth + 1))
      }

      return
    }

    // find the right child to insert into
    fileData.path = fileData.path.splice(1)
    const child = this.children.find((c) => c.name === nextSegment)
    if (child) {
      child.insert(fileData)
      return
    }

    const newChild = new FileNode(
      nextSegment,
      getPathSegment(fileData.file.relativePath, this.depth),
      undefined,
      this.depth + 1,
    )
    newChild.insert(fileData)
    this.children.push(newChild)
  }

  // Add new file to tree
  add(file: QuartzPluginData) {
    this.insert({ file: file, path: simplifySlug(file.slug!).split("/") })
  }

  /**
   * Filter FileNode tree. Behaves similar to `Array.prototype.filter()`, but modifies tree in place
   * @param filterFn function to filter tree with
   */
  filter(filterFn: (node: FileNode) => boolean) {
    this.children = this.children.filter(filterFn)
    this.children.forEach((child) => child.filter(filterFn))
  }

  /**
   * Filter FileNode tree. Behaves similar to `Array.prototype.map()`, but modifies tree in place
   * @param mapFn function to use for mapping over tree
   */
  map(mapFn: (node: FileNode) => void) {
    mapFn(this)
    this.children.forEach((child) => child.map(mapFn))
  }

  /**
   * Get folder representation with state of tree.
   * Intended to only be called on root node before changes to the tree are made
   * @param collapsed default state of folders (collapsed by default or not)
   * @returns array containing folder state for tree
   */
  getFolderPaths(collapsed: boolean): FolderState[] {
    const folderPaths: FolderState[] = []

    const traverse = (node: FileNode, currentPath: string) => {
      if (!node.file) {
        const folderPath = joinSegments(currentPath, node.name)
        if (folderPath !== "") {
          folderPaths.push({ path: folderPath, collapsed })
        }

        node.children.forEach((child) => traverse(child, folderPath))
      }
    }

    traverse(this, "")
    return folderPaths
  }

  // Sort order: folders first, then files. Sort folders and files alphabetically
  /**
   * Sorts tree according to sort/compare function
   * @param sortFn compare function used for `.sort()`, also used recursively for children
   */
  sort(sortFn: (a: FileNode, b: FileNode) => number) {
    this.children = this.children.sort(sortFn)
    this.children.forEach((e) => e.sort(sortFn))
  }
}

type ExplorerNodeProps = {
  node: FileNode
  opts: Options
  fileData: QuartzPluginData
  fullPath?: string
}

export function ExplorerNode({ node, opts, fullPath, fileData }: ExplorerNodeProps) {
  // Get options
  const folderBehavior = opts.folderClickBehavior
  const isDefaultOpen = opts.folderDefaultState === "open"

  // Calculate current folderPath
  let folderPath = ""
  if (node.name !== "") {
    folderPath = joinSegments(fullPath ?? "", node.name)
  }

  return (
<<<<<<< HEAD
    <li>
=======
    <>
>>>>>>> af3a4ff9
      {node.file ? (
        // Single file node
        <li key={node.file.slug}>
          <a href={resolveRelative(fileData.slug!, node.file.slug!)} data-for={node.file.slug}>
            {node.displayName}
          </a>
        </li>
      ) : (
        <li>
          {node.name !== "" && (
            // Node with entire folder
            // Render svg button + folder name, then children
            <div class="folder-container">
              <svg
                xmlns="http://www.w3.org/2000/svg"
                width="12"
                height="12"
                viewBox="5 8 14 8"
                fill="none"
                stroke="currentColor"
                stroke-width="2"
                stroke-linecap="round"
                stroke-linejoin="round"
                class="folder-icon"
              >
                <polyline points="6 9 12 15 18 9"></polyline>
              </svg>
              {/* render <a> tag if folderBehavior is "link", otherwise render <button> with collapse click event */}
              <div key={node.name} data-folderpath={folderPath}>
                {folderBehavior === "link" ? (
<<<<<<< HEAD
                  <a href={`${folderPath}`} data-for={node.name} class="folder-title">
=======
                  <a
                    href={resolveRelative(fileData.slug!, folderPath as SimpleSlug)}
                    data-for={node.name}
                    class="folder-title"
                  >
>>>>>>> af3a4ff9
                    {node.displayName}
                  </a>
                ) : (
                  <button class="folder-button">
<<<<<<< HEAD
                    <p class="folder-title">{node.displayName}</p>
=======
                    <span class="folder-title">{node.displayName}</span>
>>>>>>> af3a4ff9
                  </button>
                )}
              </div>
            </div>
          )}
          {/* Recursively render children of folder */}
          <div class={`folder-outer ${node.depth === 0 || isDefaultOpen ? "open" : ""}`}>
            <ul
              // Inline style for left folder paddings
              style={{
                paddingLeft: node.name !== "" ? "1.4rem" : "0",
              }}
              class="content"
              data-folderul={folderPath}
            >
              {node.children.map((childNode, i) => (
                <ExplorerNode
                  node={childNode}
                  key={i}
                  opts={opts}
                  fullPath={folderPath}
                  fileData={fileData}
                />
              ))}
            </ul>
          </div>
        </li>
      )}
<<<<<<< HEAD
    </li>
=======
    </>
>>>>>>> af3a4ff9
  )
}<|MERGE_RESOLUTION|>--- conflicted
+++ resolved
@@ -42,44 +42,14 @@
 
 // Structure to add all files into a tree
 export class FileNode {
-<<<<<<< HEAD
-  children: FileNode[]
-  name: string
-=======
   children: Array<FileNode>
   name: string // this is the slug segment
->>>>>>> af3a4ff9
   displayName: string
   file: QuartzPluginData | null
   depth: number
 
   constructor(slugSegment: string, displayName?: string, file?: QuartzPluginData, depth?: number) {
     this.children = []
-<<<<<<< HEAD
-    this.name = name
-    this.displayName = name
-    this.file = file ? structuredClone(file) : null
-    this.depth = depth ?? 0
-  }
-
-  private insert(file: DataWrapper) {
-    if (file.path.length === 1) {
-      if (file.path[0] !== "index.md") {
-        this.children.push(new FileNode(file.file.frontmatter!.title, file.file, this.depth + 1))
-      } else {
-        const title = file.file.frontmatter?.title
-        if (title && title !== "index" && file.path[0] === "index.md") {
-          this.displayName = title
-        }
-      }
-    } else {
-      const next = file.path[0]
-      file.path = file.path.splice(1)
-      for (const child of this.children) {
-        if (child.name === next) {
-          child.insert(file)
-          return
-=======
     this.name = slugSegment
     this.displayName = displayName ?? file?.frontmatter?.title ?? slugSegment
     this.file = file ? clone(file) : null
@@ -100,7 +70,6 @@
         const title = fileData.file.frontmatter?.title
         if (title && title !== "index") {
           this.displayName = title
->>>>>>> af3a4ff9
         }
       } else {
         // direct child
@@ -205,11 +174,7 @@
   }
 
   return (
-<<<<<<< HEAD
-    <li>
-=======
     <>
->>>>>>> af3a4ff9
       {node.file ? (
         // Single file node
         <li key={node.file.slug}>
@@ -240,24 +205,16 @@
               {/* render <a> tag if folderBehavior is "link", otherwise render <button> with collapse click event */}
               <div key={node.name} data-folderpath={folderPath}>
                 {folderBehavior === "link" ? (
-<<<<<<< HEAD
-                  <a href={`${folderPath}`} data-for={node.name} class="folder-title">
-=======
                   <a
                     href={resolveRelative(fileData.slug!, folderPath as SimpleSlug)}
                     data-for={node.name}
                     class="folder-title"
                   >
->>>>>>> af3a4ff9
                     {node.displayName}
                   </a>
                 ) : (
                   <button class="folder-button">
-<<<<<<< HEAD
-                    <p class="folder-title">{node.displayName}</p>
-=======
                     <span class="folder-title">{node.displayName}</span>
->>>>>>> af3a4ff9
                   </button>
                 )}
               </div>
@@ -286,10 +243,6 @@
           </div>
         </li>
       )}
-<<<<<<< HEAD
-    </li>
-=======
     </>
->>>>>>> af3a4ff9
   )
 }