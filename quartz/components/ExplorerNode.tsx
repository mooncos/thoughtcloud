// @ts-ignore
import {QuartzPluginData} from "../plugins/vfile"
import {
  joinSegments,
  resolveRelative,
  clone,
  simplifySlug,
  SimpleSlug,
  FilePath,
} from "../util/path"

type OrderEntries = "sort" | "filter" | "map"

export interface Options {
  title?: string
  folderDefaultState: "collapsed" | "open"
  folderClickBehavior: "collapse" | "link"
  useSavedState: boolean
  sortFn: (a: FileNode, b: FileNode) => number
  filterFn: (node: FileNode) => boolean
  mapFn: (node: FileNode) => void
  order: OrderEntries[]
}

type DataWrapper = {
  file: QuartzPluginData
  path: string[]
}

export type FolderState = {
  path: string
  collapsed: boolean
}

function getPathSegment(
  fp: FilePath | undefined,
  idx: number,
): string | undefined {
  if (!fp) {
    return undefined
  }

  return fp.split("/").at(idx)
}

// Structure to add all files into a tree
export class FileNode {
  children: Array<FileNode>
  name: string // this is the slug segment
  displayName: string
  file: QuartzPluginData | null
  depth: number

  constructor(
    slugSegment: string,
    displayName?: string,
    file?: QuartzPluginData,
    depth?: number,
  ) {
    this.children = []
    this.name = slugSegment
    this.displayName = displayName ?? file?.frontmatter?.title ?? slugSegment
    this.file = file ? clone(file) : null
    this.depth = depth ?? 0
  }

  private insert(fileData: DataWrapper) {
    if (fileData.path.length === 0) {
      return
    }

    const nextSegment = fileData.path[0]

    // base case, insert here
    if (fileData.path.length === 1) {
      if (nextSegment === "") {
        // index case (we are the root and we just found index.md), set our data appropriately
        const title = fileData.file.frontmatter?.title
        if (title && title !== "index") {
          this.displayName = title
        }
      } else {
        // direct child
        this.children.push(
          new FileNode(nextSegment, undefined, fileData.file, this.depth + 1),
        )
      }

      return
    }

    // find the right child to insert into
    fileData.path = fileData.path.splice(1)
    const child = this.children.find((c) => c.name === nextSegment)
    if (child) {
      child.insert(fileData)
      return
    }

    const newChild = new FileNode(
      nextSegment,
      getPathSegment(fileData.file.relativePath, this.depth),
      undefined,
      this.depth + 1,
    )
    newChild.insert(fileData)
    this.children.push(newChild)
  }

  // Add new file to tree
  add(file: QuartzPluginData) {
    this.insert({file: file, path: simplifySlug(file.slug!).split("/")})
  }

  /**
   * Filter FileNode tree. Behaves similar to `Array.prototype.filter()`, but modifies tree in place
   * @param filterFn function to filter tree with
   */
  filter(filterFn: (node: FileNode) => boolean) {
    this.children = this.children.filter(filterFn)
    this.children.forEach((child) => child.filter(filterFn))
  }

  /**
   * Filter FileNode tree. Behaves similar to `Array.prototype.map()`, but modifies tree in place
   * @param mapFn function to use for mapping over tree
   */
  map(mapFn: (node: FileNode) => void) {
    mapFn(this)
    this.children.forEach((child) => child.map(mapFn))
  }

  /**
   * Get folder representation with state of tree.
   * Intended to only be called on root node before changes to the tree are made
   * @param collapsed default state of folders (collapsed by default or not)
   * @returns array containing folder state for tree
   */
  getFolderPaths(collapsed: boolean): FolderState[] {
    const folderPaths: FolderState[] = []

    const traverse = (node: FileNode, currentPath: string) => {
      if (!node.file) {
        const folderPath = joinSegments(currentPath, node.name)
        if (folderPath !== "") {
          folderPaths.push({path: folderPath, collapsed})
        }

        node.children.forEach((child) => traverse(child, folderPath))
      }
    }

    traverse(this, "")
    return folderPaths
  }

  // Sort order: folders first, then files. Sort folders and files alphabetically
  /**
   * Sorts tree according to sort/compare function
   * @param sortFn compare function used for `.sort()`, also used recursively for children
   */
  sort(sortFn: (a: FileNode, b: FileNode) => number) {
    this.children = this.children.sort(sortFn)
    this.children.forEach((e) => e.sort(sortFn))
  }
}

type ExplorerNodeProps = {
  node: FileNode
  opts: Options
  fileData: QuartzPluginData
  fullPath?: string
}

export function ExplorerNode({
  node,
  opts,
  fullPath,
  fileData,
}: ExplorerNodeProps) {
  // Get options
  const folderBehavior = opts.folderClickBehavior
  const isDefaultOpen = opts.folderDefaultState === "open"

  // Calculate current folderPath
  const folderPath = node.name !== "" ? joinSegments(fullPath ?? "", node.name) : ""
  const href = resolveRelative(fileData.slug!, folderPath as SimpleSlug) + "/"

  return (
    <>
      {node.file ? (
        // Single file node
        <li key={node.file.slug}>
          <a
            href={resolveRelative(fileData.slug!, node.file.slug!)}
            data-for={node.file.slug}>
            {node.displayName}
          </a>
        </li>
      ) : (
        <li>
          {node.name !== "" && (
            // Node with entire folder
            // Render svg button + folder name, then children
            <div class="folder-container">
              <svg
                xmlns="http://www.w3.org/2000/svg"
                width="12"
                height="12"
                viewBox="5 8 14 8"
                fill="none"
                stroke="currentColor"
                stroke-width="2"
                stroke-linecap="round"
                stroke-linejoin="round"
                class="folder-icon">
                <polyline points="6 9 12 15 18 9"></polyline>
              </svg>
              {/* render <a> tag if folderBehavior is "link", otherwise render <button> with collapse click event */}
              <div key={node.name} data-folderpath={folderPath}>
                {folderBehavior === "link" ? (
<<<<<<< HEAD
                  <a
                    href={resolveRelative(
                      fileData.slug!,
                      folderPath as SimpleSlug,
                    )}
                    data-for={node.name}
                    class="folder-title">
=======
                  <a href={href} data-for={node.name} class="folder-title">
>>>>>>> 3faf2ff6
                    {node.displayName}
                  </a>
                ) : (
                  <button class="folder-button">
                    <span class="folder-title">{node.displayName}</span>
                  </button>
                )}
              </div>
            </div>
          )}
          {/* Recursively render children of folder */}
          <div
            class={`folder-outer ${node.depth === 0 || isDefaultOpen ? "open" : ""}`}>
            <ul
              // Inline style for left folder paddings
              style={{
                paddingLeft: node.name !== "" ? "1.4rem" : "0",
              }}
              class="content"
              data-folderul={folderPath}>
              {node.children.map((childNode, i) => (
                <ExplorerNode
                  node={childNode}
                  key={i}
                  opts={opts}
                  fullPath={folderPath}
                  fileData={fileData}
                />
              ))}
            </ul>
          </div>
        </li>
      )}
    </>
  )
}<|MERGE_RESOLUTION|>--- conflicted
+++ resolved
@@ -219,7 +219,6 @@
               {/* render <a> tag if folderBehavior is "link", otherwise render <button> with collapse click event */}
               <div key={node.name} data-folderpath={folderPath}>
                 {folderBehavior === "link" ? (
-<<<<<<< HEAD
                   <a
                     href={resolveRelative(
                       fileData.slug!,
@@ -227,9 +226,6 @@
                     )}
                     data-for={node.name}
                     class="folder-title">
-=======
-                  <a href={href} data-for={node.name} class="folder-title">
->>>>>>> 3faf2ff6
                     {node.displayName}
                   </a>
                 ) : (
