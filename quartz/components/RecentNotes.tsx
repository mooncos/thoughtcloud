--- conflicted
+++ resolved
@@ -65,7 +65,6 @@
                       <Date date={getDate(cfg, page)!} locale={cfg.locale} />
                     </p>
                   )}
-<<<<<<< HEAD
                   <ul class="tags">
                     {tags.map((tag) => (
                       <li>
@@ -80,22 +79,6 @@
                       </li>
                     ))}
                   </ul>
-=======
-                  {opts.showTags && (
-                    <ul class="tags">
-                      {tags.map((tag) => (
-                        <li>
-                          <a
-                            class="internal tag-link"
-                            href={resolveRelative(fileData.slug!, `tags/${tag}` as FullSlug)}
-                          >
-                            {tag}
-                          </a>
-                        </li>
-                      ))}
-                    </ul>
-                  )}
->>>>>>> 3968b850
                 </div>
               </li>
             )
