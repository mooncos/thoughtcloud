--- conflicted
+++ resolved
@@ -6,19 +6,11 @@
 import path from "path"
 
 import style from "../styles/listPage.scss"
-<<<<<<< HEAD
 import {PageList} from "../PageList"
 import {stripSlashes, simplifySlug} from "../../util/path"
 import {Root} from "hast"
 import {htmlToJsx} from "../../util/jsx"
 import {i18n} from "../../i18n"
-=======
-import { PageList, SortFn } from "../PageList"
-import { stripSlashes, simplifySlug } from "../../util/path"
-import { Root } from "hast"
-import { htmlToJsx } from "../../util/jsx"
-import { i18n } from "../../i18n"
->>>>>>> d27c2927
 
 interface FolderContentOptions {
   /**
