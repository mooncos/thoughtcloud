--- conflicted
+++ resolved
@@ -4,7 +4,6 @@
   QuartzComponentProps,
 } from "../types"
 import style from "../styles/listPage.scss"
-<<<<<<< HEAD
 import {PageList} from "../PageList"
 import {FullSlug, getAllSegmentPrefixes, simplifySlug} from "../../util/path"
 import {QuartzPluginData} from "../../plugins/vfile"
@@ -96,103 +95,6 @@
                     )}
                   </p>
                   <PageList limit={numPages} {...listProps} />
-=======
-import { PageList, SortFn } from "../PageList"
-import { FullSlug, getAllSegmentPrefixes, simplifySlug } from "../../util/path"
-import { QuartzPluginData } from "../../plugins/vfile"
-import { Root } from "hast"
-import { htmlToJsx } from "../../util/jsx"
-import { i18n } from "../../i18n"
-
-interface TagContentOptions {
-  sort?: SortFn
-  numPages: number
-}
-
-const defaultOptions: TagContentOptions = {
-  numPages: 10,
-}
-
-export default ((opts?: Partial<TagContentOptions>) => {
-  const options: TagContentOptions = { ...defaultOptions, ...opts }
-
-  const TagContent: QuartzComponent = (props: QuartzComponentProps) => {
-    const { tree, fileData, allFiles, cfg } = props
-    const slug = fileData.slug
-
-    if (!(slug?.startsWith("tags/") || slug === "tags")) {
-      throw new Error(`Component "TagContent" tried to render a non-tag page: ${slug}`)
-    }
-
-    const tag = simplifySlug(slug.slice("tags/".length) as FullSlug)
-    const allPagesWithTag = (tag: string) =>
-      allFiles.filter((file) =>
-        (file.frontmatter?.tags ?? []).flatMap(getAllSegmentPrefixes).includes(tag),
-      )
-
-    const content =
-      (tree as Root).children.length === 0
-        ? fileData.description
-        : htmlToJsx(fileData.filePath!, tree)
-    const cssClasses: string[] = fileData.frontmatter?.cssclasses ?? []
-    const classes = ["popover-hint", ...cssClasses].join(" ")
-    if (tag === "/") {
-      const tags = [
-        ...new Set(
-          allFiles.flatMap((data) => data.frontmatter?.tags ?? []).flatMap(getAllSegmentPrefixes),
-        ),
-      ].sort((a, b) => a.localeCompare(b))
-      const tagItemMap: Map<string, QuartzPluginData[]> = new Map()
-      for (const tag of tags) {
-        tagItemMap.set(tag, allPagesWithTag(tag))
-      }
-      return (
-        <div class={classes}>
-          <article>
-            <p>{content}</p>
-          </article>
-          <p>{i18n(cfg.locale).pages.tagContent.totalTags({ count: tags.length })}</p>
-          <div>
-            {tags.map((tag) => {
-              const pages = tagItemMap.get(tag)!
-              const listProps = {
-                ...props,
-                allFiles: pages,
-              }
-
-              const contentPage = allFiles.filter((file) => file.slug === `tags/${tag}`).at(0)
-
-              const root = contentPage?.htmlAst
-              const content =
-                !root || root?.children.length === 0
-                  ? contentPage?.description
-                  : htmlToJsx(contentPage.filePath!, root)
-
-              return (
-                <div>
-                  <h2>
-                    <a class="internal tag-link" href={`../tags/${tag}`}>
-                      {tag}
-                    </a>
-                  </h2>
-                  {content && <p>{content}</p>}
-                  <div class="page-listing">
-                    <p>
-                      {i18n(cfg.locale).pages.tagContent.itemsUnderTag({ count: pages.length })}
-                      {pages.length > options.numPages && (
-                        <>
-                          {" "}
-                          <span>
-                            {i18n(cfg.locale).pages.tagContent.showingFirst({
-                              count: options.numPages,
-                            })}
-                          </span>
-                        </>
-                      )}
-                    </p>
-                    <PageList limit={options.numPages} {...listProps} sort={opts?.sort} />
-                  </div>
->>>>>>> d27c2927
                 </div>
               )
             })}
@@ -206,7 +108,6 @@
         allFiles: pages,
       }
 
-<<<<<<< HEAD
     return (
       <div class={classes}>
         <article>{content}</article>
@@ -218,16 +119,6 @@
           </p>
           <div>
             <PageList {...listProps} />
-=======
-      return (
-        <div class={classes}>
-          <article>{content}</article>
-          <div class="page-listing">
-            <p>{i18n(cfg.locale).pages.tagContent.itemsUnderTag({ count: pages.length })}</p>
-            <div>
-              <PageList {...listProps} />
-            </div>
->>>>>>> d27c2927
           </div>
         </div>
       )
