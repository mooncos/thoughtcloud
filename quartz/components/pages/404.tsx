import {i18n} from "../../i18n"
import {
  QuartzComponent,
  QuartzComponentConstructor,
  QuartzComponentProps,
} from "../types"

<<<<<<< HEAD
const NotFound: QuartzComponent = ({cfg}: QuartzComponentProps) => {
=======
const NotFound: QuartzComponent = ({ cfg }: QuartzComponentProps) => {
  // If baseUrl contains a pathname after the domain, use this as the home link
  const url = new URL(`https://${cfg.baseUrl ?? "example.com"}`)
  const baseDir = url.pathname

>>>>>>> 3968b850
  return (
    <article class="popover-hint">
      <h1>404</h1>
      <p>{i18n(cfg.locale).pages.error.notFound}</p>
      <a href={baseDir}>{i18n(cfg.locale).pages.error.home}</a>
    </article>
  )
}

export default (() => NotFound) satisfies QuartzComponentConstructor<|MERGE_RESOLUTION|>--- conflicted
+++ resolved
@@ -5,15 +5,7 @@
   QuartzComponentProps,
 } from "../types"
 
-<<<<<<< HEAD
 const NotFound: QuartzComponent = ({cfg}: QuartzComponentProps) => {
-=======
-const NotFound: QuartzComponent = ({ cfg }: QuartzComponentProps) => {
-  // If baseUrl contains a pathname after the domain, use this as the home link
-  const url = new URL(`https://${cfg.baseUrl ?? "example.com"}`)
-  const baseDir = url.pathname
-
->>>>>>> 3968b850
   return (
     <article class="popover-hint">
       <h1>404</h1>
