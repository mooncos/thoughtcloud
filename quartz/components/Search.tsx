--- conflicted
+++ resolved
@@ -20,11 +20,7 @@
     return (
       <div class={classNames(displayClass, "search")}>
         <div id="search-icon">
-<<<<<<< HEAD
           {/* <p>Search</p> */}
-=======
-          <p>{i18n(cfg.locale).components.search.title}</p>
->>>>>>> d2fb50b8
           <div></div>
           <svg
             tabIndex={0}
