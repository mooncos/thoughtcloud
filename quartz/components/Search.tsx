--- conflicted
+++ resolved
@@ -20,11 +20,7 @@
     return (
       <div class={classNames(displayClass, "search")}>
         <div id="search-icon">
-<<<<<<< HEAD
           <p>{i18n(cfg.locale).components.search.title}</p>
-=======
-          <p>Rechercher</p>
->>>>>>> fd2cf9e0
           <div></div>
           <svg
             tabIndex={0}
@@ -48,13 +44,8 @@
               id="search-bar"
               name="search"
               type="text"
-<<<<<<< HEAD
               aria-label={searchPlaceholder}
               placeholder={searchPlaceholder}
-=======
-              aria-label="Rechercher quelque chose"
-              placeholder="Rechercher quelque chose"
->>>>>>> fd2cf9e0
             />
             <div id="search-layout" data-preview={opts.enablePreview}></div>
           </div>
