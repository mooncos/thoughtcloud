--- conflicted
+++ resolved
@@ -2,13 +2,8 @@
 import style from "./styles/search.scss"
 // @ts-ignore
 import script from "./scripts/search.inline"
-<<<<<<< HEAD
+import { classNames } from "../util/lang"
 import { i18n } from "../i18n/i18next"
-
-export default (() => {
-  function Search({ displayClass, cfg }: QuartzComponentProps) {
-=======
-import { classNames } from "../util/lang"
 
 export interface SearchOptions {
   enablePreview: boolean
@@ -19,10 +14,9 @@
 }
 
 export default ((userOpts?: Partial<SearchOptions>) => {
-  function Search({ displayClass }: QuartzComponentProps) {
+  function Search({ displayClass, cfg }: QuartzComponentProps) {
     const opts = { ...defaultOptions, ...userOpts }
 
->>>>>>> a29fadb0
     return (
       <div class={classNames(displayClass, "search")}>
         <div id="search-icon">
