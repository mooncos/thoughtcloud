import {
  QuartzComponent,
  QuartzComponentConstructor,
  QuartzComponentProps,
} from "./types"
import style from "./styles/search.scss"
// @ts-ignore
import script from "./scripts/search.inline"
import {classNames} from "../util/lang"
import {i18n} from "../i18n"

export interface SearchOptions {
  enablePreview: boolean
}

const defaultOptions: SearchOptions = {
  enablePreview: true,
}

export default ((userOpts?: Partial<SearchOptions>) => {
  const Search: QuartzComponent = ({
    displayClass,
    cfg,
  }: QuartzComponentProps) => {
    const opts = {...defaultOptions, ...userOpts}
    const searchPlaceholder = i18n(cfg.locale).components.search
      .searchBarPlaceholder
    return (
      <div class={classNames(displayClass, "search")}>
<<<<<<< HEAD
        <div id="search-icon">
          {/* <p>Search</p> */}
          <div></div>
          <svg
            tabIndex={0}
            aria-labelledby="title desc"
            role="img"
            xmlns="http://www.w3.org/2000/svg"
            viewBox="0 0 19.9 19.7">
            <title id="title">Search</title>
            <desc id="desc">Search</desc>
=======
        <button class="search-button" id="search-button">
          <p>{i18n(cfg.locale).components.search.title}</p>
          <svg role="img" xmlns="http://www.w3.org/2000/svg" viewBox="0 0 19.9 19.7">
            <title>Search</title>
>>>>>>> d27c2927
            <g class="search-path" fill="none">
              <path stroke-linecap="square" d="M18.5 18.3l-5.4-5.4" />
              <circle cx="8" cy="8" r="7" />
            </g>
          </svg>
        </button>
        <div id="search-container">
          <div id="search-space">
            <input
              autocomplete="off"
              id="search-bar"
              name="search"
              type="text"
              aria-label={searchPlaceholder}
              placeholder={searchPlaceholder}
            />
            <div id="search-layout" data-preview={opts.enablePreview}></div>
          </div>
        </div>
      </div>
    )
  }

  Search.afterDOMLoaded = script
  Search.css = style

  return Search
}) satisfies QuartzComponentConstructor<|MERGE_RESOLUTION|>--- conflicted
+++ resolved
@@ -27,7 +27,6 @@
       .searchBarPlaceholder
     return (
       <div class={classNames(displayClass, "search")}>
-<<<<<<< HEAD
         <div id="search-icon">
           {/* <p>Search</p> */}
           <div></div>
@@ -39,12 +38,6 @@
             viewBox="0 0 19.9 19.7">
             <title id="title">Search</title>
             <desc id="desc">Search</desc>
-=======
-        <button class="search-button" id="search-button">
-          <p>{i18n(cfg.locale).components.search.title}</p>
-          <svg role="img" xmlns="http://www.w3.org/2000/svg" viewBox="0 0 19.9 19.7">
-            <title>Search</title>
->>>>>>> d27c2927
             <g class="search-path" fill="none">
               <path stroke-linecap="square" d="M18.5 18.3l-5.4-5.4" />
               <circle cx="8" cy="8" r="7" />
