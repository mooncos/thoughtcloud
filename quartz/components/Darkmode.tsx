--- conflicted
+++ resolved
@@ -4,11 +4,8 @@
 import darkmodeScript from "./scripts/darkmode.inline"
 import styles from "./styles/darkmode.scss"
 import { QuartzComponentConstructor, QuartzComponentProps } from "./types"
-<<<<<<< HEAD
 import { i18n } from "../i18n/i18next"
-=======
 import { classNames } from "../util/lang"
->>>>>>> a29fadb0
 
 function Darkmode({ displayClass, cfg }: QuartzComponentProps) {
   return (
