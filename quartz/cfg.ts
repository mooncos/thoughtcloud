--- conflicted
+++ resolved
@@ -36,12 +36,8 @@
   baseUrl?: string
   theme: Theme
   /**
-   * The locale to use for date formatting. Default to "en-US"
-<<<<<<< HEAD
-   * Also used for UI translation
-=======
    * Allow to translate the date in the language of your choice.
->>>>>>> 603c181a
+   * Also used for UI translation (default: en-US)
    * Need to be formated following the IETF language tag format (https://en.wikipedia.org/wiki/IETF_language_tag)
    */
   locale?: string
