import { Translation, CalloutTranslation } from "./locales/definition"
import en from "./locales/en-US"
import fr from "./locales/fr-FR"
import ja from "./locales/ja-JP"
import de from "./locales/de-DE"
import nl from "./locales/nl-NL"
import ro from "./locales/ro-RO"
import es from "./locales/es-ES"
import ar from "./locales/ar-SA"
import uk from "./locales/uk-UA"
<<<<<<< HEAD
import ko from "./locales/ko-KR"
=======
import ru from "./locales/ru-RU"
>>>>>>> 8c5c5f91

export const TRANSLATIONS = {
  "en-US": en,
  "fr-FR": fr,
  "ja-JP": ja,
  "de-DE": de,
  "nl-NL": nl,
  "nl-BE": nl,
  "ro-RO": ro,
  "ro-MD": ro,
  "es-ES": es,
  "ar-SA": ar,
  "ar-AE": ar,
  "ar-QA": ar,
  "ar-BH": ar,
  "ar-KW": ar,
  "ar-OM": ar,
  "ar-YE": ar,
  "ar-IR": ar,
  "ar-SY": ar,
  "ar-IQ": ar,
  "ar-JO": ar,
  "ar-PL": ar,
  "ar-LB": ar,
  "ar-EG": ar,
  "ar-SD": ar,
  "ar-LY": ar,
  "ar-MA": ar,
  "ar-TN": ar,
  "ar-DZ": ar,
  "ar-MR": ar,
  "uk-UA": uk,
<<<<<<< HEAD
  "ko-KR": ko,
=======
  "ru-RU": ru,
>>>>>>> 8c5c5f91
} as const

export const defaultTranslation = "en-US"
export const i18n = (locale: ValidLocale): Translation => TRANSLATIONS[locale ?? defaultTranslation]
export type ValidLocale = keyof typeof TRANSLATIONS
export type ValidCallout = keyof CalloutTranslation<|MERGE_RESOLUTION|>--- conflicted
+++ resolved
@@ -8,11 +8,8 @@
 import es from "./locales/es-ES"
 import ar from "./locales/ar-SA"
 import uk from "./locales/uk-UA"
-<<<<<<< HEAD
 import ko from "./locales/ko-KR"
-=======
 import ru from "./locales/ru-RU"
->>>>>>> 8c5c5f91
 
 export const TRANSLATIONS = {
   "en-US": en,
@@ -45,11 +42,8 @@
   "ar-DZ": ar,
   "ar-MR": ar,
   "uk-UA": uk,
-<<<<<<< HEAD
   "ko-KR": ko,
-=======
   "ru-RU": ru,
->>>>>>> 8c5c5f91
 } as const
 
 export const defaultTranslation = "en-US"
