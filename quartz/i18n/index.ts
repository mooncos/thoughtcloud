import { Translation } from "./locales/definition"
import en from "./locales/en-US"
import fr from "./locales/fr-FR"
import ja from "./locales/ja-JP"
import de from "./locales/de-DE"
import nl from "./locales/nl-NL"
import ro from "./locales/ro-RO"
import es from "./locales/es-ES"
<<<<<<< HEAD
import ar from "./locales/ar-SA"
=======
import uk from "./locales/uk-UA"
>>>>>>> a87704cd

export const TRANSLATIONS = {
  "en-US": en,
  "fr-FR": fr,
  "ja-JP": ja,
  "de-DE": de,
  "nl-NL": nl,
  "ro-RO": ro,
  "ro-MD": ro,
  "es-ES": es,
<<<<<<< HEAD
  "ar-SA": ar,
  "ar-AE": ar,
  "ar-QA": ar,
  "ar-BH": ar,
  "ar-KW": ar,
  "ar-OM": ar,
  "ar-YE": ar,
  "ar-IR": ar,
  "ar-SY": ar,
  "ar-IQ": ar,
  "ar-JO": ar,
  "ar-PL": ar,
  "ar-LB": ar,
  "ar-EG": ar,
  "ar-SD": ar,
  "ar-LY": ar,
  "ar-MA": ar,
  "ar-TN": ar,
  "ar-DZ": ar,
  "ar-MR": ar,
=======
  "uk-UA": uk,
>>>>>>> a87704cd
} as const

export const defaultTranslation = "en-US"
export const i18n = (locale: ValidLocale): Translation => TRANSLATIONS[locale ?? defaultTranslation]
export type ValidLocale = keyof typeof TRANSLATIONS<|MERGE_RESOLUTION|>--- conflicted
+++ resolved
@@ -6,11 +6,9 @@
 import nl from "./locales/nl-NL"
 import ro from "./locales/ro-RO"
 import es from "./locales/es-ES"
-<<<<<<< HEAD
 import ar from "./locales/ar-SA"
-=======
 import uk from "./locales/uk-UA"
->>>>>>> a87704cd
+
 
 export const TRANSLATIONS = {
   "en-US": en,
@@ -21,7 +19,6 @@
   "ro-RO": ro,
   "ro-MD": ro,
   "es-ES": es,
-<<<<<<< HEAD
   "ar-SA": ar,
   "ar-AE": ar,
   "ar-QA": ar,
@@ -42,9 +39,7 @@
   "ar-TN": ar,
   "ar-DZ": ar,
   "ar-MR": ar,
-=======
   "uk-UA": uk,
->>>>>>> a87704cd
 } as const
 
 export const defaultTranslation = "en-US"
