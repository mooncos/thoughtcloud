--- conflicted
+++ resolved
@@ -1,20 +1,14 @@
 import { Translation } from "./locales/definition"
 import en from "./locales/en-US"
 import fr from "./locales/fr-FR"
-<<<<<<< HEAD
 import ja from "./locales/ja-JP"
-=======
 import de from "./locales/de-DE"
->>>>>>> b061b1b6
 
 export const TRANSLATIONS = {
   "en-US": en,
   "fr-FR": fr,
-<<<<<<< HEAD
   "ja-JP": ja,
-=======
   "de-DE": de,
->>>>>>> b061b1b6
 } as const
 
 export const i18n = (locale: ValidLocale): Translation => TRANSLATIONS[locale]
