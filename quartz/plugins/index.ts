import { StaticResources } from "../util/resources"
import { FilePath, FullSlug } from "../util/path"
import { BuildCtx } from "../util/ctx"

export function getStaticResourcesFromPlugins(ctx: BuildCtx) {
  const staticResources: StaticResources = {
    css: [],
    js: [],
  }

  for (const transformer of ctx.cfg.plugins.transformers) {
    const res = transformer.externalResources ? transformer.externalResources(ctx) : {}
    if (res?.js) {
      staticResources.js.push(...res.js)
    }
    if (res?.css) {
      staticResources.css.push(...res.css)
    }
  }

  // if serving locally, listen for rebuilds and reload the page
  if (ctx.argv.serve) {
    const wsUrl = ctx.argv.remoteDevHost
      ? `wss://${ctx.argv.remoteDevHost}:${ctx.argv.wsPort}`
      : `ws://localhost:${ctx.argv.wsPort}`

    staticResources.js.push({
      loadTime: "afterDOMReady",
      contentType: "inline",
      script: `
<<<<<<< HEAD
            const socket = new WebSocket('${wsUrl}')
            // reload(true) ensures resources like images and scripts are fetched again in firefox
            socket.addEventListener('message', () => document.location.reload(true))
          `,
=======
        const socket = new WebSocket('${wsUrl}')
        // reload(true) ensures resources like images and scripts are fetched again in firefox
        socket.addEventListener('message', () => document.location.reload(true))
      `,
>>>>>>> 4bbcc0c5
    })
  }

  return staticResources
}

export * from "./transformers"
export * from "./filters"
export * from "./emitters"

declare module "vfile" {
  // inserted in processors.ts
  interface DataMap {
    slug: FullSlug
    filePath: FilePath
    relativePath: FilePath
  }
}<|MERGE_RESOLUTION|>--- conflicted
+++ resolved
@@ -28,17 +28,10 @@
       loadTime: "afterDOMReady",
       contentType: "inline",
       script: `
-<<<<<<< HEAD
-            const socket = new WebSocket('${wsUrl}')
-            // reload(true) ensures resources like images and scripts are fetched again in firefox
-            socket.addEventListener('message', () => document.location.reload(true))
-          `,
-=======
         const socket = new WebSocket('${wsUrl}')
         // reload(true) ensures resources like images and scripts are fetched again in firefox
         socket.addEventListener('message', () => document.location.reload(true))
       `,
->>>>>>> 4bbcc0c5
     })
   }
 
