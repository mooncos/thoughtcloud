--- conflicted
+++ resolved
@@ -432,7 +432,7 @@
                   value: `<div
                   class="callout-title"
                 >
-                  <div class="callout-icon">${callouts[calloutType] ?? callouts.note}</div> 
+                  <div class="callout-icon">${callouts[calloutType] ?? callouts.note}</div>
                   <div class="callout-title-inner">${title}</div>
                   ${collapse ? toggleIcon : ""}
                 </div>`,
@@ -487,42 +487,6 @@
         })
       }
 
-<<<<<<< HEAD
-      if (opts.parseTags) {
-        plugins.push(() => {
-          return (tree: Root, file) => {
-            const base = pathToRoot(file.data.slug!)
-            findAndReplace(tree, tagRegex, (_value: string, tag: string) => {
-              // Check if the tag only includes numbers
-              if (/^\d+$/.test(tag)) {
-                return false
-              }
-              tag = slugTag(tag)
-              if (file.data.frontmatter && !file.data.frontmatter.tags.includes(tag)) {
-                file.data.frontmatter.tags.push(tag)
-              }
-
-              return {
-                type: "link",
-                url: base + `/tags/${tag}`,
-                data: {
-                  hProperties: {
-                    className: ["tag-link"],
-                  },
-                },
-                children: [
-                  {
-                    type: "text",
-                    value: `#${tag}`,
-                  },
-                ],
-              }
-            })
-          }
-        })
-      }
-=======
->>>>>>> af3a4ff9
       return plugins
     },
     htmlPlugins() {
