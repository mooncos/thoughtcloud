import {QuartzTransformerPlugin} from "../types"
import {
  Root,
  Html,
  BlockContent,
  DefinitionContent,
  Paragraph,
  Code,
} from "mdast"
import {Element, Literal, Root as HtmlRoot} from "hast"
import {
  ReplaceFunction,
  findAndReplace as mdastFindReplace,
} from "mdast-util-find-and-replace"
import {slug as slugAnchor} from "github-slugger"
import rehypeRaw from "rehype-raw"
import {SKIP, visit} from "unist-util-visit"
import path from "path"
import {JSResource} from "../../util/resources"
// @ts-ignore
import calloutScript from "../../components/scripts/callout.inline.ts"
// @ts-ignore
import checkboxScript from "../../components/scripts/checkbox.inline.ts"
import {FilePath, pathToRoot, slugTag, slugifyFilePath} from "../../util/path"
import {toHast} from "mdast-util-to-hast"
import {toHtml} from "hast-util-to-html"
import {PhrasingContent} from "mdast-util-find-and-replace/lib"
import {capitalize} from "../../util/lang"
import {PluggableList} from "unified"

export interface Options {
  comments: boolean
  highlight: boolean
  wikilinks: boolean
  callouts: boolean
  mermaid: boolean
  parseTags: boolean
  parseArrows: boolean
  parseBlockReferences: boolean
  enableInHtmlEmbed: boolean
  enableYouTubeEmbed: boolean
  enableVideoEmbed: boolean
  enableCheckbox: boolean
}

const defaultOptions: Options = {
  comments: true,
  highlight: true,
  wikilinks: true,
  callouts: true,
  mermaid: true,
  parseTags: true,
  parseArrows: true,
  parseBlockReferences: true,
  enableInHtmlEmbed: false,
  enableYouTubeEmbed: true,
  enableVideoEmbed: true,
  enableCheckbox: false,
}

const calloutMapping = {
  note: "note",
  abstract: "abstract",
  summary: "abstract",
  tldr: "abstract",
  info: "info",
  todo: "todo",
  tip: "tip",
  hint: "tip",
  important: "tip",
  success: "success",
  check: "success",
  done: "success",
  question: "question",
  help: "question",
  faq: "question",
  warning: "warning",
  attention: "warning",
  caution: "warning",
  failure: "failure",
  missing: "failure",
  fail: "failure",
  danger: "danger",
  error: "danger",
  bug: "bug",
  example: "example",
  quote: "quote",
  cite: "quote",
} as const

const arrowMapping: Record<string, string> = {
  "->": "&rarr;",
  "-->": "&rArr;",
  "=>": "&rArr;",
  "==>": "&rArr;",
  "<-": "&larr;",
  "<--": "&lArr;",
  "<=": "&lArr;",
  "<==": "&lArr;",
}

function canonicalizeCallout(calloutName: string): keyof typeof calloutMapping {
  const normalizedCallout =
    calloutName.toLowerCase() as keyof typeof calloutMapping
  // if callout is not recognized, make it a custom one
  return calloutMapping[normalizedCallout] ?? calloutName
}

export const externalLinkRegex = /^https?:\/\//i

export const arrowRegex = new RegExp(/(-{1,2}>|={1,2}>|<-{1,2}|<={1,2})/, "g")

// !?                -> optional embedding
// \[\[              -> open brace
// ([^\[\]\|\#]+)    -> one or more non-special characters ([,],|, or #) (name)
// (#[^\[\]\|\#]+)?  -> # then one or more non-special characters (heading link)
// (\|[^\[\]\#]+)? -> \| then one or more non-special characters (alias)
export const wikilinkRegex = new RegExp(
  /!?\[\[([^\[\]\|\#\\]+)?(#+[^\[\]\|\#\\]+)?(\\?\|[^\[\]\#]+)?\]\]/,
  "g",
)
const highlightRegex = new RegExp(/==([^=]+)==/, "g")
const commentRegex = new RegExp(/%%[\s\S]*?%%/, "g")
// from https://github.com/escwxyz/remark-obsidian-callout/blob/main/src/index.ts
const calloutRegex = new RegExp(/^\[\!(\w+)\]([+-]?)/)
const calloutLineRegex = new RegExp(/^> *\[\!\w+\][+-]?.*$/, "gm")
// (?:^| )              -> non-capturing group, tag should start be separated by a space or be the start of the line
// #(...)               -> capturing group, tag itself must start with #
// (?:[-_\p{L}\d\p{Z}])+       -> non-capturing group, non-empty string of (Unicode-aware) alpha-numeric characters and symbols, hyphens and/or underscores
// (?:\/[-_\p{L}\d\p{Z}]+)*)   -> non-capturing group, matches an arbitrary number of tag strings separated by "/"
const tagRegex = new RegExp(
  /(?:^| )#((?:[-_\p{L}\p{Emoji}\p{M}\d])+(?:\/[-_\p{L}\p{Emoji}\p{M}\d]+)*)/,
  "gu",
)
const blockReferenceRegex = new RegExp(/\^([-_A-Za-z0-9]+)$/, "g")
const ytLinkRegex =
  /^.*(youtu.be\/|v\/|u\/\w\/|embed\/|watch\?v=|\&v=)([^#\&\?]*).*/
const ytPlaylistLinkRegex = /[?&]list=([^#?&]*)/
const videoExtensionRegex = new RegExp(
  /\.(mp4|webm|ogg|avi|mov|flv|wmv|mkv|mpg|mpeg|3gp|m4v)$/,
)
const wikilinkImageEmbedRegex = new RegExp(
  /^(?<alt>(?!^\d*x?\d*$).*?)?(\|?\s*?(?<width>\d+)(x(?<height>\d+))?)?$/,
)

export const ObsidianFlavoredMarkdown: QuartzTransformerPlugin<
  Partial<Options> | undefined
> = (userOpts) => {
  const opts = {...defaultOptions, ...userOpts}

  const mdastToHtml = (ast: PhrasingContent | Paragraph) => {
    const hast = toHast(ast, {allowDangerousHtml: true})!
    return toHtml(hast, {allowDangerousHtml: true})
  }

  return {
    name: "ObsidianFlavoredMarkdown",
    textTransform(_ctx, src) {
      // do comments at text level
      if (opts.comments) {
        if (src instanceof Buffer) {
          src = src.toString()
        }

        src = src.replace(commentRegex, "")
      }

      // pre-transform blockquotes
      if (opts.callouts) {
        if (src instanceof Buffer) {
          src = src.toString()
        }

        src = src.replace(calloutLineRegex, (value) => {
          // force newline after title of callout
          return value + "\n> "
        })
      }

      // pre-transform wikilinks (fix anchors to things that may contain illegal syntax e.g. codeblocks, latex)
      if (opts.wikilinks) {
        if (src instanceof Buffer) {
          src = src.toString()
        }

        src = src.replace(wikilinkRegex, (value, ...capture) => {
          const [rawFp, rawHeader, rawAlias]: (string | undefined)[] = capture

          const fp = rawFp ?? ""
          const anchor = rawHeader?.trim().replace(/^#+/, "")
          const blockRef = Boolean(anchor?.startsWith("^")) ? "^" : ""
<<<<<<< HEAD
          const displayAnchor = anchor
            ? `#${blockRef}${slugAnchor(anchor)}`
            : ""
          const displayAlias = rawAlias ?? rawHeader?.replace("#", "|") ?? ""
=======
          const displayAnchor = anchor ? `#${blockRef}${slugAnchor(anchor)}` : ""
          let displayAlias = rawAlias ?? rawHeader?.replace("#", "|") ?? ""
>>>>>>> 8be51a05
          const embedDisplay = value.startsWith("!") ? "!" : ""

          if (rawFp?.match(externalLinkRegex)) {
            return `${embedDisplay}[${displayAlias.replace(/^\|/, "")}](${rawFp})`
          }

          //transform `[[note#^block_ref|^block_ref]]` to `[[note#^block_ref\|^block_ref]]`, display correctly in table.
          if (displayAlias && displayAlias.startsWith("|")) {
            displayAlias = `\\${displayAlias}`
          }

          return `${embedDisplay}[[${fp}${displayAnchor}${displayAlias}]]`
        })
      }

      return src
    },
    markdownPlugins(ctx) {
      const plugins: PluggableList = []
      const cfg = ctx.cfg.configuration

      // regex replacements
      plugins.push(() => {
        return (tree: Root, file) => {
          const replacements: [RegExp, string | ReplaceFunction][] = []
          const base = pathToRoot(file.data.slug!)

          if (opts.wikilinks) {
            replacements.push([
              wikilinkRegex,
              (value: string, ...capture: string[]) => {
                let [rawFp, rawHeader, rawAlias] = capture
                const fp = rawFp?.trim() ?? ""
                const anchor = rawHeader?.trim() ?? ""
                const alias = rawAlias?.slice(1).trim()

                // embed cases
                if (value.startsWith("!")) {
                  const ext: string = path.extname(fp).toLowerCase()
                  const url = slugifyFilePath(fp as FilePath)
                  if (
                    [
                      ".png",
                      ".jpg",
                      ".jpeg",
                      ".gif",
                      ".bmp",
                      ".svg",
                      ".webp",
                    ].includes(ext)
                  ) {
                    const match = wikilinkImageEmbedRegex.exec(alias ?? "")
                    const alt = match?.groups?.alt ?? ""
                    const width = match?.groups?.width ?? "auto"
                    const height = match?.groups?.height ?? "auto"
                    return {
                      type: "image",
                      url,
                      data: {
                        hProperties: {
                          width,
                          height,
                          alt,
                        },
                      },
                    }
                  } else if (
                    [".mp4", ".webm", ".ogv", ".mov", ".mkv"].includes(ext)
                  ) {
                    return {
                      type: "html",
                      value: `<video src="${url}" controls></video>`,
                    }
                  } else if (
                    [
                      ".mp3",
                      ".webm",
                      ".wav",
                      ".m4a",
                      ".ogg",
                      ".3gp",
                      ".flac",
                    ].includes(ext)
                  ) {
                    return {
                      type: "html",
                      value: `<audio src="${url}" controls></audio>`,
                    }
                  } else if ([".pdf"].includes(ext)) {
                    return {
                      type: "html",
                      value: `<iframe src="${url}"></iframe>`,
                    }
                  } else {
                    const block = anchor
                    return {
                      type: "html",
                      data: {
                        hProperties: {
                          transclude: true,
                        },
                      },
                      value: `<blockquote class="transclude" data-url="${url}" data-block="${block}"><a href="${
                        url + anchor
                      }" class="transclude-inner">Transclude of ${url}${block}</a></blockquote>`,
                    }
                  }

                  // otherwise, fall through to regular link
                }

                // internal link
                const url = fp + anchor
                return {
                  type: "link",
                  url,
                  children: [
                    {
                      type: "text",
                      value: alias ?? fp,
                    },
                  ],
                }
              },
            ])
          }

          if (opts.highlight) {
            replacements.push([
              highlightRegex,
              (_value: string, ...capture: string[]) => {
                const [inner] = capture
                return {
                  type: "html",
                  value: `<span class="text-highlight">${inner}</span>`,
                }
              },
            ])
          }

          if (opts.parseArrows) {
            replacements.push([
              arrowRegex,
              (value: string, ..._capture: string[]) => {
                const maybeArrow = arrowMapping[value]
                if (maybeArrow === undefined) return SKIP
                return {
                  type: "html",
                  value: `<span>${maybeArrow}</span>`,
                }
              },
            ])
          }

          if (opts.parseTags) {
            replacements.push([
              tagRegex,
              (_value: string, tag: string) => {
                // Check if the tag only includes numbers
                if (/^\d+$/.test(tag)) {
                  return false
                }

                tag = slugTag(tag)
                if (file.data.frontmatter) {
                  const noteTags = file.data.frontmatter.tags ?? []
                  file.data.frontmatter.tags = [...new Set([...noteTags, tag])]
                }

                return {
                  type: "link",
                  url: base + `/tags/${tag}`,
                  data: {
                    hProperties: {
                      className: ["tag-link"],
                    },
                  },
                  children: [
                    {
                      type: "text",
                      value: tag,
                    },
                  ],
                }
              },
            ])
          }

          if (opts.enableInHtmlEmbed) {
            visit(tree, "html", (node: Html) => {
              for (const [regex, replace] of replacements) {
                if (typeof replace === "string") {
                  node.value = node.value.replace(regex, replace)
                } else {
                  node.value = node.value.replace(
                    regex,
                    (substring: string, ...args) => {
                      const replaceValue = replace(substring, ...args)
                      if (typeof replaceValue === "string") {
                        return replaceValue
                      } else if (Array.isArray(replaceValue)) {
                        return replaceValue.map(mdastToHtml).join("")
                      } else if (
                        typeof replaceValue === "object" &&
                        replaceValue !== null
                      ) {
                        return mdastToHtml(replaceValue)
                      } else {
                        return substring
                      }
                    },
                  )
                }
              }
            })
          }
          mdastFindReplace(tree, replacements)
        }
      })

      if (opts.enableVideoEmbed) {
        plugins.push(() => {
          return (tree: Root, _file) => {
            visit(tree, "image", (node, index, parent) => {
              if (
                parent &&
                index != undefined &&
                videoExtensionRegex.test(node.url)
              ) {
                const newNode: Html = {
                  type: "html",
                  value: `<video controls src="${node.url}"></video>`,
                }

                parent.children.splice(index, 1, newNode)
                return SKIP
              }
            })
          }
        })
      }

      if (opts.callouts) {
        plugins.push(() => {
          return (tree: Root, _file) => {
            visit(tree, "blockquote", (node) => {
              if (node.children.length === 0) {
                return
              }

              // find first line
              const firstChild = node.children[0]
              if (
                firstChild.type !== "paragraph" ||
                firstChild.children[0]?.type !== "text"
              ) {
                return
              }

              const text = firstChild.children[0].value
              const restOfTitle = firstChild.children.slice(1)
              const [firstLine, ...remainingLines] = text.split("\n")
              const remainingText = remainingLines.join("\n")

              const match = firstLine.match(calloutRegex)
              if (match && match.input) {
                const [calloutDirective, typeString, collapseChar] = match
                const calloutType = canonicalizeCallout(
                  typeString.toLowerCase(),
                )
                const collapse = collapseChar === "+" || collapseChar === "-"
                const defaultState =
                  collapseChar === "-" ? "collapsed" : "expanded"
                const titleContent = match.input
                  .slice(calloutDirective.length)
                  .trim()
                const useDefaultTitle =
                  titleContent === "" && restOfTitle.length === 0
                const titleNode: Paragraph = {
                  type: "paragraph",
                  children: [
                    {
                      type: "text",
                      value: useDefaultTitle
                        ? capitalize(typeString)
                        : titleContent + " ",
                    },
                    ...restOfTitle,
                  ],
                }
                const title = mdastToHtml(titleNode)

                const toggleIcon = `<div class="fold-callout-icon"></div>`

                const titleHtml: Html = {
                  type: "html",
                  value: `<div
                  class="callout-title"
                >
                  <div class="callout-icon"></div>
                  <div class="callout-title-inner">${title}</div>
                  ${collapse ? toggleIcon : ""}
                </div>`,
                }

                const blockquoteContent: (BlockContent | DefinitionContent)[] =
                  [titleHtml]
                if (remainingText.length > 0) {
                  blockquoteContent.push({
                    type: "paragraph",
                    children: [
                      {
                        type: "text",
                        value: remainingText,
                      },
                    ],
                  })
                }

                // replace first line of blockquote with title and rest of the paragraph text
                node.children.splice(0, 1, ...blockquoteContent)

                const classNames = ["callout", calloutType]
                if (collapse) {
                  classNames.push("is-collapsible")
                }
                if (defaultState === "collapsed") {
                  classNames.push("is-collapsed")
                }

                // add properties to base blockquote
                node.data = {
                  hProperties: {
                    ...(node.data?.hProperties ?? {}),
                    "className": classNames.join(" "),
                    "data-callout": calloutType,
                    "data-callout-fold": collapse,
                  },
                }
              }
            })
          }
        })
      }

      if (opts.mermaid) {
        plugins.push(() => {
          return (tree: Root, _file) => {
            visit(tree, "code", (node: Code) => {
              if (node.lang === "mermaid") {
                node.data = {
                  hProperties: {
                    className: ["mermaid"],
                  },
                }
              }
            })
          }
        })
      }

      return plugins
    },
    htmlPlugins() {
      const plugins: PluggableList = [rehypeRaw]

      if (opts.parseBlockReferences) {
        plugins.push(() => {
          const inlineTagTypes = new Set(["p", "li"])
          const blockTagTypes = new Set(["blockquote"])
          return (tree: HtmlRoot, file) => {
            file.data.blocks = {}

            visit(tree, "element", (node, index, parent) => {
              if (blockTagTypes.has(node.tagName)) {
                const nextChild = parent?.children.at(index! + 2) as Element
                if (nextChild && nextChild.tagName === "p") {
                  const text = nextChild.children.at(0) as Literal
                  if (text && text.value && text.type === "text") {
                    const matches = text.value.match(blockReferenceRegex)
                    if (matches && matches.length >= 1) {
                      parent!.children.splice(index! + 2, 1)
                      const block = matches[0].slice(1)

                      if (!Object.keys(file.data.blocks!).includes(block)) {
                        node.properties = {
                          ...node.properties,
                          id: block,
                        }
                        file.data.blocks![block] = node
                      }
                    }
                  }
                }
              } else if (inlineTagTypes.has(node.tagName)) {
                const last = node.children.at(-1) as Literal
                if (last && last.value && typeof last.value === "string") {
                  const matches = last.value.match(blockReferenceRegex)
                  if (matches && matches.length >= 1) {
                    last.value = last.value.slice(0, -matches[0].length)
                    const block = matches[0].slice(1)

                    if (last.value === "") {
                      // this is an inline block ref but the actual block
                      // is the previous element above it
                      let idx = (index ?? 1) - 1
                      while (idx >= 0) {
                        const element = parent?.children.at(idx)
                        if (!element) break
                        if (element.type !== "element") {
                          idx -= 1
                        } else {
                          if (!Object.keys(file.data.blocks!).includes(block)) {
                            element.properties = {
                              ...element.properties,
                              id: block,
                            }
                            file.data.blocks![block] = element
                          }
                          return
                        }
                      }
                    } else {
                      // normal paragraph transclude
                      if (!Object.keys(file.data.blocks!).includes(block)) {
                        node.properties = {
                          ...node.properties,
                          id: block,
                        }
                        file.data.blocks![block] = node
                      }
                    }
                  }
                }
              }
            })

            file.data.htmlAst = tree
          }
        })
      }

      if (opts.enableYouTubeEmbed) {
        plugins.push(() => {
          return (tree: HtmlRoot) => {
            visit(tree, "element", (node) => {
              if (
                node.tagName === "img" &&
                typeof node.properties.src === "string"
              ) {
                const match = node.properties.src.match(ytLinkRegex)
                const videoId = match && match[2].length == 11 ? match[2] : null
                const playlistId =
                  node.properties.src.match(ytPlaylistLinkRegex)?.[1]
                if (videoId) {
                  // YouTube video (with optional playlist)
                  node.tagName = "iframe"
                  node.properties = {
                    class: "external-embed",
                    allow: "fullscreen",
                    frameborder: 0,
                    width: "600px",
                    height: "350px",
                    src: playlistId
                      ? `https://www.youtube.com/embed/${videoId}?list=${playlistId}`
                      : `https://www.youtube.com/embed/${videoId}`,
                  }
                } else if (playlistId) {
                  // YouTube playlist only.
                  node.tagName = "iframe"
                  node.properties = {
                    class: "external-embed",
                    allow: "fullscreen",
                    frameborder: 0,
                    width: "600px",
                    height: "350px",
                    src: `https://www.youtube.com/embed/videoseries?list=${playlistId}`,
                  }
                }
              }
            })
          }
        })
      }

      if (opts.enableCheckbox) {
        plugins.push(() => {
          return (tree: HtmlRoot, _file) => {
            visit(tree, "element", (node) => {
              if (
                node.tagName === "input" &&
                node.properties.type === "checkbox"
              ) {
                const isChecked = node.properties?.checked ?? false
                node.properties = {
                  type: "checkbox",
                  disabled: false,
                  checked: isChecked,
                  class: "checkbox-toggle",
                }
              }
            })
          }
        })
      }

      return plugins
    },
    externalResources() {
      const js: JSResource[] = []

      if (opts.enableCheckbox) {
        js.push({
          script: checkboxScript,
          loadTime: "afterDOMReady",
          contentType: "inline",
        })
      }

      if (opts.callouts) {
        js.push({
          script: calloutScript,
          loadTime: "afterDOMReady",
          contentType: "inline",
        })
      }

      if (opts.mermaid) {
        js.push({
          script: `
          let mermaidImport = undefined
          document.addEventListener('nav', async () => {
            if (document.querySelector("code.mermaid")) {
              mermaidImport ||= await import('https://cdnjs.cloudflare.com/ajax/libs/mermaid/10.7.0/mermaid.esm.min.mjs')
              const mermaid = mermaidImport.default
              const darkMode = document.documentElement.getAttribute('saved-theme') === 'dark'
              mermaid.initialize({
                startOnLoad: false,
                securityLevel: 'loose',
                theme: darkMode ? 'dark' : 'default'
              })

              await mermaid.run({
                querySelector: '.mermaid'
              })
            }
          });
          `,
          loadTime: "afterDOMReady",
          moduleType: "module",
          contentType: "inline",
        })
      }

      return {js}
    },
  }
}

declare module "vfile" {
  interface DataMap {
    blocks: Record<string, Element>
    htmlAst: HtmlRoot
  }
}<|MERGE_RESOLUTION|>--- conflicted
+++ resolved
@@ -189,15 +189,10 @@
           const fp = rawFp ?? ""
           const anchor = rawHeader?.trim().replace(/^#+/, "")
           const blockRef = Boolean(anchor?.startsWith("^")) ? "^" : ""
-<<<<<<< HEAD
           const displayAnchor = anchor
             ? `#${blockRef}${slugAnchor(anchor)}`
             : ""
           const displayAlias = rawAlias ?? rawHeader?.replace("#", "|") ?? ""
-=======
-          const displayAnchor = anchor ? `#${blockRef}${slugAnchor(anchor)}` : ""
-          let displayAlias = rawAlias ?? rawHeader?.replace("#", "|") ?? ""
->>>>>>> 8be51a05
           const embedDisplay = value.startsWith("!") ? "!" : ""
 
           if (rawFp?.match(externalLinkRegex)) {
