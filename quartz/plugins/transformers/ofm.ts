import { PluggableList } from "unified"
import { QuartzTransformerPlugin } from "../types"
import { Root, HTML, BlockContent, DefinitionContent, Code, Paragraph } from "mdast"
import { Replace, findAndReplace as mdastFindReplace } from "mdast-util-find-and-replace"
import { slug as slugAnchor } from "github-slugger"
import rehypeRaw from "rehype-raw"
import { visit } from "unist-util-visit"
import path from "path"
import { JSResource } from "../../util/resources"
// @ts-ignore
import calloutScript from "../../components/scripts/callout.inline.ts"
import { FilePath, pathToRoot, slugTag, slugifyFilePath } from "../../util/path"
import { toHast } from "mdast-util-to-hast"
import { toHtml } from "hast-util-to-html"
import { PhrasingContent } from "mdast-util-find-and-replace/lib"

export interface Options {
  comments: boolean
  highlight: boolean
  wikilinks: boolean
  callouts: boolean
  mermaid: boolean
  parseTags: boolean
  enableInHtmlEmbed: boolean
}

const defaultOptions: Options = {
  comments: true,
  highlight: true,
  wikilinks: true,
  callouts: true,
  mermaid: true,
  parseTags: true,
  enableInHtmlEmbed: false,
}

const icons = {
  infoIcon: `<svg xmlns="http://www.w3.org/2000/svg" width="100%" height="100%" viewBox="0 0 24 24" fill="none" stroke="currentColor" stroke-width="2" stroke-linecap="round" stroke-linejoin="round"><circle cx="12" cy="12" r="10"></circle><line x1="12" y1="16" x2="12" y2="12"></line><line x1="12" y1="8" x2="12.01" y2="8"></line></svg>`,
  pencilIcon: `<svg xmlns="http://www.w3.org/2000/svg" width="100%" height="100%" viewBox="0 0 24 24" fill="none" stroke="currentColor" stroke-width="2" stroke-linecap="round" stroke-linejoin="round"><line x1="18" y1="2" x2="22" y2="6"></line><path d="M7.5 20.5 19 9l-4-4L3.5 16.5 2 22z"></path></svg>`,
  clipboardListIcon: `<svg xmlns="http://www.w3.org/2000/svg" width="100%" height="100%" viewBox="0 0 24 24" fill="none" stroke="currentColor" stroke-width="2" stroke-linecap="round" stroke-linejoin="round"><rect x="8" y="2" width="8" height="4" rx="1" ry="1"></rect><path d="M16 4h2a2 2 0 0 1 2 2v14a2 2 0 0 1-2 2H6a2 2 0 0 1-2-2V6a2 2 0 0 1 2-2h2"></path><path d="M12 11h4"></path><path d="M12 16h4"></path><path d="M8 11h.01"></path><path d="M8 16h.01"></path></svg>`,
  checkCircleIcon: `<svg xmlns="http://www.w3.org/2000/svg" width="100%" height="100%" viewBox="0 0 24 24" fill="none" stroke="currentColor" stroke-width="2" stroke-linecap="round" stroke-linejoin="round"><path d="M12 22c5.523 0 10-4.477 10-10S17.523 2 12 2 2 6.477 2 12s4.477 10 10 10z"></path><path d="m9 12 2 2 4-4"></path></svg>`,
  flameIcon: `<svg xmlns="http://www.w3.org/2000/svg" width="100%" height="100%" viewBox="0 0 24 24" fill="none" stroke="currentColor" stroke-width="2" stroke-linecap="round" stroke-linejoin="round"><path d="M8.5 14.5A2.5 2.5 0 0 0 11 12c0-1.38-.5-2-1-3-1.072-2.143-.224-4.054 2-6 .5 2.5 2 4.9 4 6.5 2 1.6 3 3.5 3 5.5a7 7 0 1 1-14 0c0-1.153.433-2.294 1-3a2.5 2.5 0 0 0 2.5 2.5z"></path></svg>`,
  checkIcon: `<svg xmlns="http://www.w3.org/2000/svg" width="100%" height="100%" viewBox="0 0 24 24" fill="none" stroke="currentColor" stroke-width="2" stroke-linecap="round" stroke-linejoin="round"><polyline points="20 6 9 17 4 12"></polyline></svg>`,
  helpCircleIcon: `<svg xmlns="http://www.w3.org/2000/svg" width="100%" height="100%" viewBox="0 0 24 24" fill="none" stroke="currentColor" stroke-width="2" stroke-linecap="round" stroke-linejoin="round"><circle cx="12" cy="12" r="10"></circle><path d="M9.09 9a3 3 0 0 1 5.83 1c0 2-3 3-3 3"></path><line x1="12" y1="17" x2="12.01" y2="17"></line></svg>`,
  alertTriangleIcon: `<svg xmlns="http://www.w3.org/2000/svg" width="100%" height="100%" viewBox="0 0 24 24" fill="none" stroke="currentColor" stroke-width="2" stroke-linecap="round" stroke-linejoin="round"><path d="m21.73 18-8-14a2 2 0 0 0-3.48 0l-8 14A2 2 0 0 0 4 21h16a2 2 0 0 0 1.73-3Z"></path><line x1="12" y1="9" x2="12" y2="13"></line><line x1="12" y1="17" x2="12.01" y2="17"></line></svg>`,
  xIcon: `<svg xmlns="http://www.w3.org/2000/svg" width="100%" height="100%" viewBox="0 0 24 24" fill="none" stroke="currentColor" stroke-width="2" stroke-linecap="round" stroke-linejoin="round"><line x1="18" y1="6" x2="6" y2="18"></line><line x1="6" y1="6" x2="18" y2="18"></line></svg>`,
  zapIcon: `<svg xmlns="http://www.w3.org/2000/svg" width="100%" height="100%" viewBox="0 0 24 24" fill="none" stroke="currentColor" stroke-width="2" stroke-linecap="round" stroke-linejoin="round"><polygon points="13 2 3 14 12 14 11 22 21 10 12 10 13 2"></polygon></svg>`,
  bugIcon: `<svg xmlns="http://www.w3.org/2000/svg" width="100%" height="100%" viewBox="0 0 24 24" fill="none" stroke="currentColor" stroke-width="2" stroke-linecap="round" stroke-linejoin="round"><rect width="8" height="14" x="8" y="6" rx="4"></rect><path d="m19 7-3 2"></path><path d="m5 7 3 2"></path><path d="m19 19-3-2"></path><path d="m5 19 3-2"></path><path d="M20 13h-4"></path><path d="M4 13h4"></path><path d="m10 4 1 2"></path><path d="m14 4-1 2"></path></svg>`,
  listIcon: `<svg xmlns="http://www.w3.org/2000/svg" width="100%" height="100%" viewBox="0 0 24 24" fill="none" stroke="currentColor" stroke-width="2" stroke-linecap="round" stroke-linejoin="round"><line x1="8" y1="6" x2="21" y2="6"></line><line x1="8" y1="12" x2="21" y2="12"></line><line x1="8" y1="18" x2="21" y2="18"></line><line x1="3" y1="6" x2="3.01" y2="6"></line><line x1="3" y1="12" x2="3.01" y2="12"></line><line x1="3" y1="18" x2="3.01" y2="18"></line></svg>`,
  quoteIcon: `<svg xmlns="http://www.w3.org/2000/svg" width="100%" height="100%" viewBox="0 0 24 24" fill="none" stroke="currentColor" stroke-width="2" stroke-linecap="round" stroke-linejoin="round"><path d="M3 21c3 0 7-1 7-8V5c0-1.25-.756-2.017-2-2H4c-1.25 0-2 .75-2 1.972V11c0 1.25.75 2 2 2 1 0 1 0 1 1v1c0 1-1 2-2 2s-1 .008-1 1.031V20c0 1 0 1 1 1z"></path><path d="M15 21c3 0 7-1 7-8V5c0-1.25-.757-2.017-2-2h-4c-1.25 0-2 .75-2 1.972V11c0 1.25.75 2 2 2h.75c0 2.25.25 4-2.75 4v3c0 1 0 1 1 1z"></path></svg>`,
}

const callouts = {
  note: icons.pencilIcon,
  abstract: icons.clipboardListIcon,
  info: icons.infoIcon,
  todo: icons.checkCircleIcon,
  tip: icons.flameIcon,
  success: icons.checkIcon,
  question: icons.helpCircleIcon,
  warning: icons.alertTriangleIcon,
  failure: icons.xIcon,
  danger: icons.zapIcon,
  bug: icons.bugIcon,
  example: icons.listIcon,
  quote: icons.quoteIcon,
}

const calloutMapping: Record<string, keyof typeof callouts> = {
  note: "note",
  abstract: "abstract",
  info: "info",
  todo: "todo",
  tip: "tip",
  hint: "tip",
  important: "tip",
  success: "success",
  check: "success",
  done: "success",
  question: "question",
  help: "question",
  faq: "question",
  warning: "warning",
  attention: "warning",
  caution: "warning",
  failure: "failure",
  missing: "failure",
  fail: "failure",
  danger: "danger",
  error: "danger",
  bug: "bug",
  example: "example",
  quote: "quote",
  cite: "quote",
}

function canonicalizeCallout(calloutName: string): keyof typeof callouts {
  let callout = calloutName.toLowerCase() as keyof typeof calloutMapping
  return calloutMapping[callout] ?? calloutName
}

const capitalize = (s: string): string => {
  return s.substring(0, 1).toUpperCase() + s.substring(1)
}

// !?               -> optional embedding
// \[\[             -> open brace
// ([^\[\]\|\#]+)   -> one or more non-special characters ([,],|, or #) (name)
// (#[^\[\]\|\#]+)? -> # then one or more non-special characters (heading link)
// (|[^\[\]\|\#]+)? -> | then one or more non-special characters (alias)
const wikilinkRegex = new RegExp(/!?\[\[([^\[\]\|\#]+)?(#[^\[\]\|\#]+)?(\|[^\[\]\|\#]+)?\]\]/, "g")
const highlightRegex = new RegExp(/==(.+)==/, "g")
const commentRegex = new RegExp(/%%(.+)%%/, "g")
// from https://github.com/escwxyz/remark-obsidian-callout/blob/main/src/index.ts
const calloutRegex = new RegExp(/^\[\!(\w+)\]([+-]?)/)
const calloutLineRegex = new RegExp(/^> *\[\!\w+\][+-]?.*$/, "gm")
// (?:^| )              -> non-capturing group, tag should start be separated by a space or be the start of the line
// #(...)               -> capturing group, tag itself must start with #
// (?:[-_\p{L}])+       -> non-capturing group, non-empty string of (Unicode-aware) alpha-numeric characters, hyphens and/or underscores
// (?:\/[-_\p{L}]+)*)   -> non-capturing group, matches an arbitrary number of tag strings separated by "/"
const nestedTagRegex = new RegExp(/(?:^| )#((?:[-_\p{L}])+(?:\/[-_\p{L}]+)*)/, "gu")

export const ObsidianFlavoredMarkdown: QuartzTransformerPlugin<Partial<Options> | undefined> = (
  userOpts,
) => {
  const opts = { ...defaultOptions, ...userOpts }

  const mdastToHtml = (ast: PhrasingContent | Paragraph) => {
    const hast = toHast(ast, { allowDangerousHtml: true })!
    return toHtml(hast, { allowDangerousHtml: true })
  }
  const findAndReplace = opts.enableInHtmlEmbed
    ? (tree: Root, regex: RegExp, replace?: Replace | null | undefined) => {
        if (replace) {
          visit(tree, "html", (node: HTML) => {
            if (typeof replace === "string") {
              node.value = node.value.replace(regex, replace)
            } else {
              node.value = node.value.replaceAll(regex, (substring: string, ...args) => {
                const replaceValue = replace(substring, ...args)
                if (typeof replaceValue === "string") {
                  return replaceValue
                } else if (Array.isArray(replaceValue)) {
                  return replaceValue.map(mdastToHtml).join("")
                } else if (typeof replaceValue === "object" && replaceValue !== null) {
                  return mdastToHtml(replaceValue)
                } else {
                  return substring
                }
              })
            }
          })
        }

        mdastFindReplace(tree, regex, replace)
      }
    : mdastFindReplace

  return {
    name: "ObsidianFlavoredMarkdown",
    textTransform(_ctx, src) {
      // pre-transform blockquotes
      if (opts.callouts) {
        src = src.toString()
        src = src.replaceAll(calloutLineRegex, (value) => {
          // force newline after title of callout
          return value + "\n> "
        })
      }

      // pre-transform wikilinks (fix anchors to things that may contain illegal syntax e.g. codeblocks, latex)
      if (opts.wikilinks) {
        src = src.toString()
        src = src.replaceAll(wikilinkRegex, (value, ...capture) => {
          const [rawFp, rawHeader, rawAlias] = capture
          const fp = rawFp ?? ""
          const anchor = rawHeader?.trim().slice(1)
          const displayAnchor = anchor ? `#${slugAnchor(anchor)}` : ""
          const displayAlias = rawAlias ?? rawHeader?.replace("#", "|") ?? ""
          const embedDisplay = value.startsWith("!") ? "!" : ""
          return `${embedDisplay}[[${fp}${displayAnchor}${displayAlias}]]`
        })
      }

      return src
    },
    markdownPlugins() {
      const plugins: PluggableList = []
      if (opts.wikilinks) {
        plugins.push(() => {
          return (tree: Root, _file) => {
            findAndReplace(tree, wikilinkRegex, (value: string, ...capture: string[]) => {
              let [rawFp, rawHeader, rawAlias] = capture
              const fp = rawFp?.trim() ?? ""
              const anchor = rawHeader?.trim() ?? ""
              const alias = rawAlias?.slice(1).trim()

              // embed cases
              if (value.startsWith("!")) {
                const ext: string = path.extname(fp).toLowerCase()
                const url = slugifyFilePath(fp as FilePath)
                if ([".png", ".jpg", ".jpeg", ".gif", ".bmp", ".svg"].includes(ext)) {
                  const dims = alias ?? ""
                  let [width, height] = dims.split("x", 2)
                  width ||= "auto"
                  height ||= "auto"
                  return {
                    type: "image",
                    url,
                    data: {
                      hProperties: {
                        width,
                        height,
                      },
                    },
                  }
                } else if ([".mp4", ".webm", ".ogv", ".mov", ".mkv"].includes(ext)) {
                  return {
                    type: "html",
                    value: `<video src="${url}" controls></video>`,
                  }
                } else if (
                  [".mp3", ".webm", ".wav", ".m4a", ".ogg", ".3gp", ".flac"].includes(ext)
                ) {
                  return {
                    type: "html",
                    value: `<audio src="${url}" controls></audio>`,
                  }
                } else if ([".pdf"].includes(ext)) {
                  return {
                    type: "html",
                    value: `<iframe src="${url}"></iframe>`,
                  }
                } else if (ext === "") {
                  // TODO: note embed
                }
                // otherwise, fall through to regular link
              }

              // internal link
              const url = fp + anchor
              return {
                type: "link",
                url,
                children: [
                  {
                    type: "text",
                    value: alias ?? fp,
                  },
                ],
              }
            })
          }
        })
      }

      if (opts.highlight) {
        plugins.push(() => {
          return (tree: Root, _file) => {
            findAndReplace(tree, highlightRegex, (_value: string, ...capture: string[]) => {
              const [inner] = capture
              return {
                type: "html",
                value: `<span class="text-highlight">${inner}</span>`,
              }
            })
          }
        })
      }

      if (opts.comments) {
        plugins.push(() => {
          return (tree: Root, _file) => {
            findAndReplace(tree, commentRegex, (_value: string, ..._capture: string[]) => {
              return {
                type: "text",
                value: "",
              }
            })
          }
        })
      }

      if (opts.callouts) {
        plugins.push(() => {
          return (tree: Root, _file) => {
            visit(tree, "blockquote", (node) => {
              if (node.children.length === 0) {
                return
              }

              // find first line
              const firstChild = node.children[0]
              if (firstChild.type !== "paragraph" || firstChild.children[0]?.type !== "text") {
                return
              }

              const text = firstChild.children[0].value
              const restChildren = firstChild.children.slice(1)
              const [firstLine, ...remainingLines] = text.split("\n")
              const remainingText = remainingLines.join("\n")

              const match = firstLine.match(calloutRegex)
              if (match && match.input) {
                const [calloutDirective, typeString, collapseChar] = match
                const calloutType = canonicalizeCallout(
                  typeString.toLowerCase() as keyof typeof calloutMapping,
                )
                const collapse = collapseChar === "+" || collapseChar === "-"
                const defaultState = collapseChar === "-" ? "collapsed" : "expanded"
                const titleContent =
                  match.input.slice(calloutDirective.length).trim() || capitalize(calloutType)
                const titleNode: Paragraph = {
                  type: "paragraph",
                  children: [{ type: "text", value: titleContent + " " }, ...restChildren],
                }
                const title = mdastToHtml(titleNode)

                const toggleIcon = `<svg xmlns="http://www.w3.org/2000/svg" width="24" height="24" viewBox="0 0 24 24" fill="none" stroke="currentColor" stroke-width="2" stroke-linecap="round" stroke-linejoin="round" class="fold">
                  <polyline points="6 9 12 15 18 9"></polyline>
                </svg>`

                const titleHtml: HTML = {
                  type: "html",
                  value: `<div
                  class="callout-title"
                >
                  <div class="callout-icon">${callouts[calloutType]}</div>
                  <div class="callout-title-inner">${title}</div>
                  ${collapse ? toggleIcon : ""}
                </div>`,
                }

                const blockquoteContent: (BlockContent | DefinitionContent)[] = [titleHtml]
                if (remainingText.length > 0) {
                  blockquoteContent.push({
                    type: "paragraph",
                    children: [
                      {
                        type: "text",
                        value: remainingText,
                      },
                    ],
                  })
                }

                // replace first line of blockquote with title and rest of the paragraph text
                node.children.splice(0, 1, ...blockquoteContent)

                // add properties to base blockquote
                node.data = {
                  hProperties: {
                    ...(node.data?.hProperties ?? {}),
                    className: `callout ${collapse ? "is-collapsible" : ""} ${
                      defaultState === "collapsed" ? "is-collapsed" : ""
                    }`,
                    "data-callout": calloutType,
                    "data-callout-fold": collapse,
                  },
                }
              }
            })
          }
        })
      }

      if (opts.mermaid) {
        plugins.push(() => {
          return (tree: Root, _file) => {
            visit(tree, "code", (node: Code) => {
              if (node.lang === "mermaid") {
                node.data = {
                  hProperties: {
                    className: ["mermaid"],
                  },
                }
              }
            })
          }
        })
      }

      if (opts.parseTags) {
        plugins.push(() => {
          return (tree: Root, file) => {
            const base = pathToRoot(file.data.slug!)
<<<<<<< HEAD
            findAndReplace(tree, nestedTagRegex, (_value: string, tag: string) => {
=======
            findAndReplace(tree, tagRegex, (_value: string, tag: string) => {
              tag = slugTag(tag)
>>>>>>> 52ca312f
              if (file.data.frontmatter && !file.data.frontmatter.tags.includes(tag)) {
                file.data.frontmatter.tags.push(tag)
              }

              return {
                type: "link",
                url: base + `/tags/${tag}`,
                data: {
                  hProperties: {
                    className: ["tag-link"],
                  },
                },
                children: [
                  {
                    type: "text",
                    value: `#${tag}`,
                  },
                ],
              }
            })
          }
        })
      }

      return plugins
    },
    htmlPlugins() {
      return [rehypeRaw]
    },
    externalResources() {
      const js: JSResource[] = []

      if (opts.callouts) {
        js.push({
          script: calloutScript,
          loadTime: "afterDOMReady",
          contentType: "inline",
        })
      }

      if (opts.mermaid) {
        js.push({
          script: `
          import mermaid from 'https://cdn.jsdelivr.net/npm/mermaid/dist/mermaid.esm.min.mjs';
          const darkMode = document.documentElement.getAttribute('saved-theme') === 'dark'
          mermaid.initialize({
            startOnLoad: false,
            securityLevel: 'loose',
            theme: darkMode ? 'dark' : 'default'
          });
          document.addEventListener('nav', async () => {
            await mermaid.run({
              querySelector: '.mermaid'
            })
          });
          `,
          loadTime: "afterDOMReady",
          moduleType: "module",
          contentType: "inline",
        })
      }

      return { js }
    },
  }
}<|MERGE_RESOLUTION|>--- conflicted
+++ resolved
@@ -384,12 +384,8 @@
         plugins.push(() => {
           return (tree: Root, file) => {
             const base = pathToRoot(file.data.slug!)
-<<<<<<< HEAD
-            findAndReplace(tree, nestedTagRegex, (_value: string, tag: string) => {
-=======
             findAndReplace(tree, tagRegex, (_value: string, tag: string) => {
               tag = slugTag(tag)
->>>>>>> 52ca312f
               if (file.data.frontmatter && !file.data.frontmatter.tags.includes(tag)) {
                 file.data.frontmatter.tags.push(tag)
               }
