import { FilePath, FullSlug, joinSegments } from "../../util/path"
import { QuartzEmitterPlugin } from "../types"

// @ts-ignore
import spaRouterScript from "../../components/scripts/spa.inline"
// @ts-ignore
import popoverScript from "../../components/scripts/popover.inline"
import styles from "../../styles/custom.scss"
import popoverStyle from "../../components/styles/popover.scss"
import { BuildCtx } from "../../util/ctx"
import { StaticResources } from "../../util/resources"
import { QuartzComponent } from "../../components/types"
import { googleFontHref, joinStyles } from "../../util/theme"
import { Features, transform } from "lightningcss"
import { transform as transpile } from "esbuild"
import { write } from "./helpers"
import DepGraph from "../../depgraph"

type ComponentResources = {
  css: string[]
  beforeDOMLoaded: string[]
  afterDOMLoaded: string[]
}

function getComponentResources(ctx: BuildCtx): ComponentResources {
  const allComponents: Set<QuartzComponent> = new Set()
  for (const emitter of ctx.cfg.plugins.emitters) {
    const components = emitter.getQuartzComponents(ctx)
    for (const component of components) {
      allComponents.add(component)
    }
  }

  const componentResources = {
    css: new Set<string>(),
    beforeDOMLoaded: new Set<string>(),
    afterDOMLoaded: new Set<string>(),
  }

  for (const component of allComponents) {
    const { css, beforeDOMLoaded, afterDOMLoaded } = component
    if (css) {
      componentResources.css.add(css)
    }
    if (beforeDOMLoaded) {
      componentResources.beforeDOMLoaded.add(beforeDOMLoaded)
    }
    if (afterDOMLoaded) {
      componentResources.afterDOMLoaded.add(afterDOMLoaded)
    }
  }

  return {
    css: [...componentResources.css],
    beforeDOMLoaded: [...componentResources.beforeDOMLoaded],
    afterDOMLoaded: [...componentResources.afterDOMLoaded],
  }
}

async function joinScripts(scripts: string[]): Promise<string> {
  // wrap with iife to prevent scope collision
  const script = scripts.map((script) => `(function () {${script}})();`).join("\n")

  // minify with esbuild
  const res = await transpile(script, {
    minify: true,
  })

  return res.code
}

function addGlobalPageResources(
  ctx: BuildCtx,
  staticResources: StaticResources,
  componentResources: ComponentResources,
) {
  const cfg = ctx.cfg.configuration
  const reloadScript = ctx.argv.serve

  // popovers
  if (cfg.enablePopovers) {
    componentResources.afterDOMLoaded.push(popoverScript)
    componentResources.css.push(popoverStyle)
  }

  if (cfg.analytics?.provider === "google") {
    const tagId = cfg.analytics.tagId
    staticResources.js.push({
      src: `https://www.googletagmanager.com/gtag/js?id=${tagId}`,
      contentType: "external",
      loadTime: "afterDOMReady",
    })
    componentResources.afterDOMLoaded.push(`
      window.dataLayer = window.dataLayer || [];
      function gtag() { dataLayer.push(arguments); }
      gtag("js", new Date());
      gtag("config", "${tagId}", { send_page_view: false });

      document.addEventListener("nav", () => {
        gtag("event", "page_view", {
          page_title: document.title,
          page_location: location.href,
        });
      });`)
  } else if (cfg.analytics?.provider === "plausible") {
    const plausibleHost = cfg.analytics.host ?? "https://plausible.io"
    componentResources.afterDOMLoaded.push(`
      const plausibleScript = document.createElement("script")
      plausibleScript.src = "${plausibleHost}/js/script.manual.js"
      plausibleScript.setAttribute("data-domain", location.hostname)
      plausibleScript.defer = true
      document.head.appendChild(plausibleScript)

      window.plausible = window.plausible || function() { (window.plausible.q = window.plausible.q || []).push(arguments) }

      document.addEventListener("nav", () => {
        plausible("pageview")
      })
    `)
  } else if (cfg.analytics?.provider === "umami") {
    componentResources.afterDOMLoaded.push(`
      const umamiScript = document.createElement("script")
      umamiScript.src = "${cfg.analytics.host ?? "https://analytics.umami.is"}/script.js"
      umamiScript.setAttribute("data-website-id", "${cfg.analytics.websiteId}")
      umamiScript.async = true

      document.head.appendChild(umamiScript)
    `)
<<<<<<< HEAD
  } else if (cfg.analytics?.provider === "postHog") {
    componentResources.afterDOMLoaded.push(
      `
    !function(t,e){var o,n,p,r;e.__SV||(window.posthog=e,e._i=[],e.init=function(i,s,a){function g(t,e){var o=e.split(".");2==o.length&&(t=t[o[0]],e=o[1]),t[e]=function(){t.push([e].concat(Array.prototype.slice.call(arguments,0)))}}(p=t.createElement("script")).type="text/javascript",p.async=!0,p.src=s.api_host+"/static/array.js",(r=t.getElementsByTagName("script")[0]).parentNode.insertBefore(p,r);var u=e;for(void 0!==a?u=e[a]=[]:a="posthog",u.people=u.people||[],u.toString=function(t){var e="posthog";return"posthog"!==a&&(e+="."+a),t||(e+=" (stub)"),e},u.people.toString=function(){return u.toString(1)+".people (stub)"},o="capture identify alias people.set people.set_once set_config register register_once unregister opt_out_capturing has_opted_out_capturing opt_in_capturing reset isFeatureEnabled onFeatureFlags getFeatureFlag getFeatureFlagPayload reloadFeatureFlags group updateEarlyAccessFeatureEnrollment getEarlyAccessFeatures getActiveMatchingSurveys getSurveys onSessionId".split(" "),n=0;n<o.length;n++)g(u,o[n]);e._i.push([i,s,a])},e.__SV=1)}(document,window.posthog||[]);
    posthog.init('phc_gQ0zjg2pQPUEqhpVagoE84JhGIQSkttyv9ki1unG3Mh',{api_host:'https://app.posthog.com'})
    `
    )
=======
  } else if (cfg.analytics?.provider === "goatcounter") {
    componentResources.afterDOMLoaded.push(`
      const goatcounterScript = document.createElement("script")
      goatcounterScript.src = "${cfg.analytics.scriptSrc ?? "https://gc.zgo.at/count.js"}"
      goatcounterScript.async = true
      goatcounterScript.setAttribute("data-goatcounter",
        "https://${cfg.analytics.websiteId}.${cfg.analytics.host ?? "goatcounter.com"}/count")
      document.head.appendChild(goatcounterScript)
    `)
>>>>>>> b30a200b
  }

  if (cfg.enableSPA) {
    componentResources.afterDOMLoaded.push(spaRouterScript)
  } else {
    componentResources.afterDOMLoaded.push(`
      window.spaNavigate = (url, _) => window.location.assign(url)
      window.addCleanup = () => {}
      const event = new CustomEvent("nav", { detail: { url: document.body.dataset.slug } })
      document.dispatchEvent(event)
    `)
  }

  let wsUrl = `ws://localhost:${ctx.argv.wsPort}`

  if (ctx.argv.remoteDevHost) {
    wsUrl = `wss://${ctx.argv.remoteDevHost}:${ctx.argv.wsPort}`
  }

  if (reloadScript) {
    staticResources.js.push({
      loadTime: "afterDOMReady",
      contentType: "inline",
      script: `
          const socket = new WebSocket('${wsUrl}')
          // reload(true) ensures resources like images and scripts are fetched again in firefox
          socket.addEventListener('message', () => document.location.reload(true))
        `,
    })
  }
}

interface Options {
  fontOrigin: "googleFonts" | "local"
}

const defaultOptions: Options = {
  fontOrigin: "googleFonts",
}

export const ComponentResources: QuartzEmitterPlugin<Options> = (opts?: Partial<Options>) => {
  const { fontOrigin } = { ...defaultOptions, ...opts }
  return {
    name: "ComponentResources",
    getQuartzComponents() {
      return []
    },
    async getDependencyGraph(ctx, content, _resources) {
      // This emitter adds static resources to the `resources` parameter. One
      // important resource this emitter adds is the code to start a websocket
      // connection and listen to rebuild messages, which triggers a page reload.
      // The resources parameter with the reload logic is later used by the
      // ContentPage emitter while creating the final html page. In order for
      // the reload logic to be included, and so for partial rebuilds to work,
      // we need to run this emitter for all markdown files.
      const graph = new DepGraph<FilePath>()

      for (const [_tree, file] of content) {
        const sourcePath = file.data.filePath!
        const slug = file.data.slug!
        graph.addEdge(sourcePath, joinSegments(ctx.argv.output, slug + ".html") as FilePath)
      }

      return graph
    },
    async emit(ctx, _content, resources): Promise<FilePath[]> {
      const promises: Promise<FilePath>[] = []
      const cfg = ctx.cfg.configuration
      // component specific scripts and styles
      const componentResources = getComponentResources(ctx)
      let googleFontsStyleSheet = ""
      if (fontOrigin === "local") {
        // let the user do it themselves in css
      } else if (fontOrigin === "googleFonts") {
        if (cfg.theme.cdnCaching) {
          resources.css.push(googleFontHref(cfg.theme))
        } else {
          let match

          const fontSourceRegex = /url\((https:\/\/fonts.gstatic.com\/s\/[^)]+\.(woff2|ttf))\)/g

          googleFontsStyleSheet = await (
            await fetch(googleFontHref(ctx.cfg.configuration.theme))
          ).text()

          while ((match = fontSourceRegex.exec(googleFontsStyleSheet)) !== null) {
            // match[0] is the `url(path)`, match[1] is the `path`
            const url = match[1]
            // the static name of this file.
            const [filename, ext] = url.split("/").pop()!.split(".")

            googleFontsStyleSheet = googleFontsStyleSheet.replace(
              url,
              `/static/fonts/${filename}.ttf`,
            )

            promises.push(
              fetch(url)
                .then((res) => {
                  if (!res.ok) {
                    throw new Error(`Failed to fetch font`)
                  }
                  return res.arrayBuffer()
                })
                .then((buf) =>
                  write({
                    ctx,
                    slug: joinSegments("static", "fonts", filename) as FullSlug,
                    ext: `.${ext}`,
                    content: Buffer.from(buf),
                  }),
                ),
            )
          }
        }
      }

      // important that this goes *after* component scripts
      // as the "nav" event gets triggered here and we should make sure
      // that everyone else had the chance to register a listener for it
      addGlobalPageResources(ctx, resources, componentResources)

      const stylesheet = joinStyles(
        ctx.cfg.configuration.theme,
        googleFontsStyleSheet,
        ...componentResources.css,
        styles,
      )
      const [prescript, postscript] = await Promise.all([
        joinScripts(componentResources.beforeDOMLoaded),
        joinScripts(componentResources.afterDOMLoaded),
      ])

      promises.push(
        write({
          ctx,
          slug: "index" as FullSlug,
          ext: ".css",
          content: transform({
            filename: "index.css",
            code: Buffer.from(stylesheet),
            minify: true,
            targets: {
              safari: (15 << 16) | (6 << 8), // 15.6
              ios_saf: (15 << 16) | (6 << 8), // 15.6
              edge: 115 << 16,
              firefox: 102 << 16,
              chrome: 109 << 16,
            },
            include: Features.MediaQueries,
          }).code.toString(),
        }),
        write({
          ctx,
          slug: "prescript" as FullSlug,
          ext: ".js",
          content: prescript,
        }),
        write({
          ctx,
          slug: "postscript" as FullSlug,
          ext: ".js",
          content: postscript,
        }),
      )

      return await Promise.all(promises)
    },
  }
}<|MERGE_RESOLUTION|>--- conflicted
+++ resolved
@@ -126,7 +126,6 @@
 
       document.head.appendChild(umamiScript)
     `)
-<<<<<<< HEAD
   } else if (cfg.analytics?.provider === "postHog") {
     componentResources.afterDOMLoaded.push(
       `
@@ -134,7 +133,6 @@
     posthog.init('phc_gQ0zjg2pQPUEqhpVagoE84JhGIQSkttyv9ki1unG3Mh',{api_host:'https://app.posthog.com'})
     `
     )
-=======
   } else if (cfg.analytics?.provider === "goatcounter") {
     componentResources.afterDOMLoaded.push(`
       const goatcounterScript = document.createElement("script")
@@ -144,7 +142,6 @@
         "https://${cfg.analytics.websiteId}.${cfg.analytics.host ?? "goatcounter.com"}/count")
       document.head.appendChild(goatcounterScript)
     `)
->>>>>>> b30a200b
   }
 
   if (cfg.enableSPA) {
