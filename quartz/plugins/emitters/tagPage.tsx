--- conflicted
+++ resolved
@@ -2,15 +2,9 @@
 import {QuartzComponentProps} from "../../components/types"
 import HeaderConstructor from "../../components/Header"
 import BodyConstructor from "../../components/Body"
-<<<<<<< HEAD
 import {pageResources, renderPage} from "../../components/renderPage"
 import {ProcessedContent, defaultProcessedContent} from "../vfile"
 import {FullPageLayout} from "../../cfg"
-=======
-import { pageResources, renderPage } from "../../components/renderPage"
-import { ProcessedContent, QuartzPluginData, defaultProcessedContent } from "../vfile"
-import { FullPageLayout } from "../../cfg"
->>>>>>> d27c2927
 import {
   FilePath,
   FullSlug,
@@ -27,17 +21,9 @@
 import {i18n} from "../../i18n"
 import DepGraph from "../../depgraph"
 
-<<<<<<< HEAD
 export const TagPage: QuartzEmitterPlugin<Partial<FullPageLayout>> = (
   userOpts,
 ) => {
-=======
-interface TagPageOptions extends FullPageLayout {
-  sort?: (f1: QuartzPluginData, f2: QuartzPluginData) => number
-}
-
-export const TagPage: QuartzEmitterPlugin<Partial<TagPageOptions>> = (userOpts) => {
->>>>>>> d27c2927
   const opts: FullPageLayout = {
     ...sharedPageComponents,
     ...defaultListPageLayout,
@@ -45,7 +31,6 @@
     ...userOpts,
   }
 
-<<<<<<< HEAD
   const {
     head: Head,
     header,
@@ -55,9 +40,6 @@
     right,
     footer: Footer,
   } = opts
-=======
-  const { head: Head, header, beforeBody, pageBody, afterBody, left, right, footer: Footer } = opts
->>>>>>> d27c2927
   const Header = HeaderConstructor()
   const Body = BodyConstructor()
 
@@ -71,10 +53,6 @@
         ...header,
         ...beforeBody,
         pageBody,
-<<<<<<< HEAD
-=======
-        ...afterBody,
->>>>>>> d27c2927
         ...left,
         ...right,
         Footer,
