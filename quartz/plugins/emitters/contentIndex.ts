import { Root } from "hast"
import { GlobalConfiguration } from "../../cfg"
import { getDate } from "../../components/Date"
import { escapeHTML } from "../../util/escape"
import { FilePath, FullSlug, SimpleSlug, simplifySlug } from "../../util/path"
import { QuartzEmitterPlugin } from "../types"
import { toHtml } from "hast-util-to-html"
import path from "path"

export type ContentIndex = Map<FullSlug, ContentDetails>
export type ContentDetails = {
  title: string
  links: SimpleSlug[]
  tags: string[]
  content: string
  richContent?: string
  date?: Date
  description?: string
}

interface Options {
  enableSiteMap: boolean
  enableRSS: boolean
  rssLimit?: number
  rssFullHtml: boolean
  includeEmptyFiles: boolean
}

const defaultOptions: Options = {
  enableSiteMap: true,
  enableRSS: true,
  rssLimit: 10,
  rssFullHtml: false,
  includeEmptyFiles: true,
}

function generateSiteMap(cfg: GlobalConfiguration, idx: ContentIndex): string {
  const base = cfg.baseUrl ?? ""
  const createURLEntry = (slug: SimpleSlug, content: ContentDetails): string => `<url>
    <loc>https://${base}/${encodeURI(slug)}</loc>
    <lastmod>${content.date?.toISOString()}</lastmod>
  </url>`
  const urls = Array.from(idx)
    .map(([slug, content]) => createURLEntry(simplifySlug(slug), content))
    .join("")
  return `<urlset xmlns="http://www.sitemaps.org/schemas/sitemap/0.9" xmlns:xhtml="http://www.w3.org/1999/xhtml">${urls}</urlset>`
}

function generateRSSFeed(cfg: GlobalConfiguration, idx: ContentIndex, limit?: number): string {
  const base = cfg.baseUrl ?? ""
  const root = `https://${base}`

  const createURLEntry = (slug: SimpleSlug, content: ContentDetails): string => `<item>
<<<<<<< HEAD
    <title>${content.title}</title>
    <link>${root}/${slug}</link>
    <guid>${root}/${slug}</guid>
    <description>${content.description} Read more at &lt;a href=&quot;${root}/${slug}&quot;&gt;be-far.com&lt;/a&gt;</description>
=======
    <title>${escapeHTML(content.title)}</title>
    <link>${root}/${encodeURI(slug)}</link>
    <guid>${root}/${encodeURI(slug)}</guid>
    <description>${content.richContent ?? content.description}</description>
>>>>>>> 9bfdc241
    <pubDate>${content.date?.toUTCString()}</pubDate>
  </item>`

  const items = Array.from(idx)
    .map(([slug, content]) => createURLEntry(simplifySlug(slug), content))
    .slice(0, limit ?? idx.size)
    .join("")

  return `<?xml version="1.0" encoding="UTF-8" ?>
<rss version="2.0">
    <channel>
      <title>${escapeHTML(cfg.pageTitle)}</title>
      <link>${root}</link>
      <description>${!!limit ? `Last ${limit} notes` : "Recent notes"} on ${
        cfg.pageTitle
      }</description>
      <generator>Quartz -- quartz.jzhao.xyz</generator>
      ${items}
    </channel>
  </rss>`
}

export const ContentIndex: QuartzEmitterPlugin<Partial<Options>> = (opts) => {
  opts = { ...defaultOptions, ...opts }
  return {
    name: "ContentIndex",
    async emit(ctx, content, _resources, emit) {
      const cfg = ctx.cfg.configuration
      const emitted: FilePath[] = []
      const linkIndex: ContentIndex = new Map()
      for (const [tree, file] of content) {
        const slug = file.data.slug!
        const date = getDate(ctx.cfg.configuration, file.data) ?? new Date()
        if (opts?.includeEmptyFiles || (file.data.text && file.data.text !== "")) {
          linkIndex.set(slug, {
            title: file.data.frontmatter?.title!,
            links: file.data.links ?? [],
            tags: file.data.frontmatter?.tags ?? [],
            content: file.data.text ?? "",
            richContent: opts?.rssFullHtml
              ? escapeHTML(toHtml(tree as Root, { allowDangerousHtml: true }))
              : undefined,
            date: date,
            description: file.data.description ?? "",
          })
        }
      }

      if (opts?.enableSiteMap) {
        emitted.push(
          await emit({
            content: generateSiteMap(cfg, linkIndex),
            slug: "sitemap" as FullSlug,
            ext: ".xml",
          }),
        )
      }

      if (opts?.enableRSS) {
        emitted.push(
          await emit({
            content: generateRSSFeed(cfg, linkIndex, opts.rssLimit),
            slug: "index" as FullSlug,
            ext: ".xml",
          }),
        )
      }

      const fp = path.join("static", "contentIndex") as FullSlug
      const simplifiedIndex = Object.fromEntries(
        Array.from(linkIndex).map(([slug, content]) => {
          // remove description and from content index as nothing downstream
          // actually uses it. we only keep it in the index as we need it
          // for the RSS feed
          delete content.description
          delete content.date
          return [slug, content]
        }),
      )

      emitted.push(
        await emit({
          content: JSON.stringify(simplifiedIndex),
          slug: fp,
          ext: ".json",
        }),
      )

      return emitted
    },
    getQuartzComponents: () => [],
  }
}<|MERGE_RESOLUTION|>--- conflicted
+++ resolved
@@ -51,17 +51,10 @@
   const root = `https://${base}`
 
   const createURLEntry = (slug: SimpleSlug, content: ContentDetails): string => `<item>
-<<<<<<< HEAD
     <title>${content.title}</title>
     <link>${root}/${slug}</link>
     <guid>${root}/${slug}</guid>
     <description>${content.description} Read more at &lt;a href=&quot;${root}/${slug}&quot;&gt;be-far.com&lt;/a&gt;</description>
-=======
-    <title>${escapeHTML(content.title)}</title>
-    <link>${root}/${encodeURI(slug)}</link>
-    <guid>${root}/${encodeURI(slug)}</guid>
-    <description>${content.richContent ?? content.description}</description>
->>>>>>> 9bfdc241
     <pubDate>${content.date?.toUTCString()}</pubDate>
   </item>`
 
