import sourceMapSupport from "source-map-support"
sourceMapSupport.install(options)
import path from "path"
import {PerfTimer} from "./util/perf"
import {rimraf} from "rimraf"
import {GlobbyFilterFunction, isGitIgnored} from "globby"
import chalk from "chalk"
import {parseMarkdown} from "./processors/parse"
import {filterContent} from "./processors/filter"
import {emitContent} from "./processors/emit"
import cfg from "../quartz.config"
import {FilePath, FullSlug, joinSegments, slugifyFilePath} from "./util/path"
import chokidar from "chokidar"
import {ProcessedContent} from "./plugins/vfile"
import {Argv, BuildCtx} from "./util/ctx"
import {glob, toPosixPath} from "./util/glob"
import {trace} from "./util/trace"
import {options} from "./util/sourcemap"
import {Mutex} from "async-mutex"
import DepGraph from "./depgraph"
import {getStaticResourcesFromPlugins} from "./plugins"

type Dependencies = Record<string, DepGraph<FilePath> | null>

type BuildData = {
  ctx: BuildCtx
  ignored: GlobbyFilterFunction
  mut: Mutex
  initialSlugs: FullSlug[]
  // TODO merge contentMap and trackedAssets
  contentMap: Map<FilePath, ProcessedContent>
  trackedAssets: Set<FilePath>
  toRebuild: Set<FilePath>
  toRemove: Set<FilePath>
  lastBuildMs: number
  dependencies: Dependencies
}

type FileEvent = "add" | "change" | "delete"

function newBuildId() {
  return new Date().toISOString()
}

async function buildQuartz(argv: Argv, mut: Mutex, clientRefresh: () => void) {
  const ctx: BuildCtx = {
    buildId: newBuildId(),
    argv,
    cfg,
    allSlugs: [],
  }

  const perf = new PerfTimer()
  const output = argv.output

  const pluginCount = Object.values(cfg.plugins).flat().length
  const pluginNames = (key: "transformers" | "filters" | "emitters") =>
    cfg.plugins[key].map((plugin) => plugin.name)
  if (argv.verbose) {
    console.log(`Loaded ${pluginCount} plugins`)
    console.log(`  Transformers: ${pluginNames("transformers").join(", ")}`)
    console.log(`  Filters: ${pluginNames("filters").join(", ")}`)
    console.log(`  Emitters: ${pluginNames("emitters").join(", ")}`)
  }

  const release = await mut.acquire()
  perf.addEvent("clean")
  await rimraf(path.join(output, "*"), {glob: true})
  console.log(
    `Cleaned output directory \`${output}\` in ${perf.timeSince("clean")}`,
  )

  perf.addEvent("glob")
  const allFiles = await glob(
    "**/*.*",
    argv.directory,
    cfg.configuration.ignorePatterns,
  )
  const fps = allFiles.filter((fp) => fp.endsWith(".md")).sort()
  console.log(
    `Found ${fps.length} input files from \`${argv.directory}\` in ${perf.timeSince("glob")}`,
  )

  const filePaths = fps.map(
    (fp) => joinSegments(argv.directory, fp) as FilePath,
  )
  ctx.allSlugs = allFiles.map((fp) => slugifyFilePath(fp as FilePath))

  const parsedFiles = await parseMarkdown(ctx, filePaths)
  const filteredContent = filterContent(ctx, parsedFiles)

  const dependencies: Record<string, DepGraph<FilePath> | null> = {}

  // Only build dependency graphs if we're doing a fast rebuild
  if (argv.fastRebuild) {
    const staticResources = getStaticResourcesFromPlugins(ctx)
    for (const emitter of cfg.plugins.emitters) {
      dependencies[emitter.name] =
        (await emitter.getDependencyGraph?.(
          ctx,
          filteredContent,
          staticResources,
        )) ?? null
    }
  }

  await emitContent(ctx, filteredContent)
  console.log(
    chalk.green(`Done processing ${fps.length} files in ${perf.timeSince()}`),
  )
  release()

  if (argv.serve) {
    return startServing(ctx, mut, parsedFiles, clientRefresh, dependencies)
  }
}

// setup watcher for rebuilds
async function startServing(
  ctx: BuildCtx,
  mut: Mutex,
  initialContent: ProcessedContent[],
  clientRefresh: () => void,
  dependencies: Dependencies, // emitter name: dep graph
) {
  const {argv} = ctx

  // cache file parse results
  const contentMap = new Map<FilePath, ProcessedContent>()
  for (const content of initialContent) {
    const [_tree, vfile] = content
    contentMap.set(vfile.data.filePath!, content)
  }

  const buildData: BuildData = {
    ctx,
    mut,
    dependencies,
    contentMap,
    ignored: await isGitIgnored(),
    initialSlugs: ctx.allSlugs,
    toRebuild: new Set<FilePath>(),
    toRemove: new Set<FilePath>(),
    trackedAssets: new Set<FilePath>(),
    lastBuildMs: 0,
  }

  const watcher = chokidar.watch(".", {
    persistent: true,
    cwd: argv.directory,
    ignoreInitial: true,
  })

  const buildFromEntry = argv.fastRebuild
    ? partialRebuildFromEntrypoint
    : rebuildFromEntrypoint
  watcher
    .on("add", (fp) => buildFromEntry(fp, "add", clientRefresh, buildData))
    .on("change", (fp) =>
      buildFromEntry(fp, "change", clientRefresh, buildData),
    )
    .on("unlink", (fp) =>
      buildFromEntry(fp, "delete", clientRefresh, buildData),
    )

  return async () => {
    await watcher.close()
  }
}

async function partialRebuildFromEntrypoint(
  filepath: string,
  action: FileEvent,
  clientRefresh: () => void,
  buildData: BuildData, // note: this function mutates buildData
) {
  const {ctx, ignored, dependencies, contentMap, mut, toRemove} = buildData
  const {argv, cfg} = ctx

  // don't do anything for gitignored files
  if (ignored(filepath)) {
    return
  }

  const buildStart = new Date().getTime()
  buildData.lastBuildMs = buildStart
  const release = await mut.acquire()
  if (buildData.lastBuildMs > buildStart) {
    release()
    return
  }

  const perf = new PerfTimer()
  console.log(chalk.yellow("Detected change, rebuilding..."))
  ctx.buildId = newBuildId()

  // UPDATE DEP GRAPH
  const fp = joinSegments(argv.directory, toPosixPath(filepath)) as FilePath

  const staticResources = getStaticResourcesFromPlugins(ctx)
  let processedFiles: ProcessedContent[] = []

  switch (action) {
    case "add":
      // add to cache when new file is added
      processedFiles = await parseMarkdown(ctx, [fp])
      processedFiles.forEach(([tree, vfile]) =>
        contentMap.set(vfile.data.filePath!, [tree, vfile]),
      )

      // update the dep graph by asking all emitters whether they depend on this file
      for (const emitter of cfg.plugins.emitters) {
        const emitterGraph =
          (await emitter.getDependencyGraph?.(
            ctx,
            processedFiles,
            staticResources,
          )) ?? null

        if (emitterGraph) {
          const existingGraph = dependencies[emitter.name]
          if (existingGraph !== null) {
            existingGraph.mergeGraph(emitterGraph)
          } else {
            // might be the first time we're adding a mardown file
            dependencies[emitter.name] = emitterGraph
          }
        }
      }
      break
    case "change":
      // invalidate cache when file is changed
      processedFiles = await parseMarkdown(ctx, [fp])
      processedFiles.forEach(([tree, vfile]) =>
        contentMap.set(vfile.data.filePath!, [tree, vfile]),
      )

      // only content files can have added/removed dependencies because of transclusions
      if (path.extname(fp) === ".md") {
        for (const emitter of cfg.plugins.emitters) {
          // get new dependencies from all emitters for this file
          const emitterGraph =
            (await emitter.getDependencyGraph?.(
              ctx,
              processedFiles,
              staticResources,
            )) ?? null

          // only update the graph if the emitter plugin uses the changed file
          // eg. Assets plugin ignores md files, so we skip updating the graph
          if (emitterGraph?.hasNode(fp)) {
            // merge the new dependencies into the dep graph
            dependencies[emitter.name]?.updateIncomingEdgesForNode(
              emitterGraph,
              fp,
            )
          }
        }
      }
      break
    case "delete":
      toRemove.add(fp)
      break
  }

  if (argv.verbose) {
    console.log(`Updated dependency graphs in ${perf.timeSince()}`)
  }

  // EMIT
  perf.addEvent("rebuild")
  let emittedFiles = 0

  for (const emitter of cfg.plugins.emitters) {
    const depGraph = dependencies[emitter.name]

    // emitter hasn't defined a dependency graph. call it with all processed files
    if (depGraph === null) {
      if (argv.verbose) {
        console.log(
          `Emitter ${emitter.name} doesn't define a dependency graph. Calling it with all files...`,
        )
      }

      const files = [...contentMap.values()].filter(
        ([_node, vfile]) => !toRemove.has(vfile.data.filePath!),
      )

      const emittedFps = await emitter.emit(ctx, files, staticResources)

      if (ctx.argv.verbose) {
        for (const file of emittedFps) {
          console.log(`[emit:${emitter.name}] ${file}`)
        }
      }

      emittedFiles += emittedFps.length
      continue
    }

    // only call the emitter if it uses this file
    if (depGraph.hasNode(fp)) {
      // re-emit using all files that are needed for the downstream of this file
      // eg. for ContentIndex, the dep graph could be:
      // a.md --> contentIndex.json
      // b.md ------^
      //
      // if a.md changes, we need to re-emit contentIndex.json,
      // and supply [a.md, b.md] to the emitter
      const upstreams = [...depGraph.getLeafNodeAncestors(fp)] as FilePath[]

      const upstreamContent = upstreams
        // filter out non-markdown files
        .filter((file) => contentMap.has(file))
        // if file was deleted, don't give it to the emitter
        .filter((file) => !toRemove.has(file))
        .map((file) => contentMap.get(file)!)

      const emittedFps = await emitter.emit(
        ctx,
        upstreamContent,
        staticResources,
      )

      if (ctx.argv.verbose) {
        for (const file of emittedFps) {
          console.log(`[emit:${emitter.name}] ${file}`)
        }
      }

      emittedFiles += emittedFps.length
    }
  }

  console.log(
    `Emitted ${emittedFiles} files to \`${argv.output}\` in ${perf.timeSince("rebuild")}`,
  )

  // CLEANUP
  const destinationsToDelete = new Set<FilePath>()
  for (const file of toRemove) {
    // remove from cache
    contentMap.delete(file)
    Object.values(dependencies).forEach((depGraph) => {
      // remove the node from dependency graphs
      depGraph?.removeNode(file)
      // remove any orphan nodes. eg if a.md is deleted, a.html is orphaned and should be removed
      const orphanNodes = depGraph?.removeOrphanNodes()
      orphanNodes?.forEach((node) => {
        // only delete files that are in the output directory
        if (node.startsWith(argv.output)) {
          destinationsToDelete.add(node)
        }
      })
    })
  }
  await rimraf([...destinationsToDelete])

  console.log(chalk.green(`Done rebuilding in ${perf.timeSince()}`))

  toRemove.clear()
  release()
  clientRefresh()
}

async function rebuildFromEntrypoint(
  fp: string,
  action: FileEvent,
  clientRefresh: () => void,
  buildData: BuildData, // note: this function mutates buildData
) {
  const {
    ctx,
    ignored,
    mut,
    initialSlugs,
    contentMap,
    toRebuild,
    toRemove,
    trackedAssets,
  } = buildData

  const {argv} = ctx

  // don't do anything for gitignored files
  if (ignored(fp)) {
    return
  }

  // dont bother rebuilding for non-content files, just track and refresh
  fp = toPosixPath(fp)
  const filePath = joinSegments(argv.directory, fp) as FilePath
  if (path.extname(fp) !== ".md") {
    if (action === "add" || action === "change") {
      trackedAssets.add(filePath)
    } else if (action === "delete") {
      trackedAssets.delete(filePath)
    }
    clientRefresh()
    return
  }

  if (action === "add" || action === "change") {
    toRebuild.add(filePath)
  } else if (action === "delete") {
    toRemove.add(filePath)
  }

  const buildStart = new Date().getTime()
  buildData.lastBuildMs = buildStart
  const release = await mut.acquire()

  // there's another build after us, release and let them do it
  if (buildData.lastBuildMs > buildStart) {
    release()
    return
  }

  const perf = new PerfTimer()
  console.log(chalk.yellow("Detected change, rebuilding..."))
  ctx.buildId = newBuildId()

  try {
    const filesToRebuild = [...toRebuild].filter((fp) => !toRemove.has(fp))
<<<<<<< HEAD

    const trackedSlugs = [
      ...new Set([...contentMap.keys(), ...toRebuild, ...trackedAssets]),
    ]
      .filter((fp) => !toRemove.has(fp))
      .map((fp) =>
        slugifyFilePath(path.posix.relative(argv.directory, fp) as FilePath),
      )

    ctx.allSlugs = [...new Set([...initialSlugs, ...trackedSlugs])]
=======
>>>>>>> d27c2927
    const parsedContent = await parseMarkdown(ctx, filesToRebuild)
    for (const content of parsedContent) {
      const [_tree, vfile] = content
      contentMap.set(vfile.data.filePath!, content)
    }

    for (const fp of toRemove) {
      contentMap.delete(fp)
    }

    const parsedFiles = [...contentMap.values()]
    const filteredContent = filterContent(ctx, parsedFiles)

    // re-update slugs
    const trackedSlugs = [...new Set([...contentMap.keys(), ...toRebuild, ...trackedAssets])]
      .filter((fp) => !toRemove.has(fp))
      .map((fp) => slugifyFilePath(path.posix.relative(argv.directory, fp) as FilePath))

    ctx.allSlugs = [...new Set([...initialSlugs, ...trackedSlugs])]

    // TODO: we can probably traverse the link graph to figure out what's safe to delete here
    // instead of just deleting everything
    await rimraf(path.join(argv.output, ".*"), {glob: true})
    await emitContent(ctx, filteredContent)
    console.log(chalk.green(`Done rebuilding in ${perf.timeSince()}`))
  } catch (err) {
    console.log(
      chalk.yellow(`Rebuild failed. Waiting on a change to fix the error...`),
    )
    if (argv.verbose) {
      console.log(chalk.red(err))
    }
  }

  release()
  clientRefresh()
  toRebuild.clear()
  toRemove.clear()
}

export default async (argv: Argv, mut: Mutex, clientRefresh: () => void) => {
  try {
    return await buildQuartz(argv, mut, clientRefresh)
  } catch (err) {
    trace("\nExiting Quartz due to a fatal error", err as Error)
  }
}<|MERGE_RESOLUTION|>--- conflicted
+++ resolved
@@ -422,7 +422,6 @@
 
   try {
     const filesToRebuild = [...toRebuild].filter((fp) => !toRemove.has(fp))
-<<<<<<< HEAD
 
     const trackedSlugs = [
       ...new Set([...contentMap.keys(), ...toRebuild, ...trackedAssets]),
@@ -433,8 +432,6 @@
       )
 
     ctx.allSlugs = [...new Set([...initialSlugs, ...trackedSlugs])]
-=======
->>>>>>> d27c2927
     const parsedContent = await parseMarkdown(ctx, filesToRebuild)
     for (const content of parsedContent) {
       const [_tree, vfile] = content
