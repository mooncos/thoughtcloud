@use "variables" as *;
@use "syntax";
@use "callouts";
// @use "custom";

* {
  scrollbar-width: thin;
}

html {
  scroll-behavior: smooth;
  -webkit-text-size-adjust: none;
  text-size-adjust: none;
  overflow-x: hidden;
  width: 100vw;
}

body,
section {
  margin: 0;
  max-width: 100%;
  box-sizing: border-box;
  background-color: var(--light);
  font-family: var(--bodyFont);
  color: var(--darkgray);
}

.text-highlight {
  background-color: #fff23688;
  padding: 0 0.1rem;
  border-radius: 5px;
}

::selection {
  background: color-mix(in srgb, var(--tertiary) 50%, transparent); // 75%
  color: var(--darkgray);
}

p,
ul,
text,
a,
tr,
td,
li,
ol,
ul,
.katex,
.math {
  color: var(--darkgray);
  fill: var(--darkgray);
  overflow-wrap: anywhere;
  hyphens: auto;
}

.math {
  &.math-display {
    text-align: center;
  }
}

a {
  font-weight: 600;
  text-decoration: none;
  color: var(--secondary);
<<<<<<< HEAD
  text-decoration: underline 0.2rem transparent;
  transition: all 0.5s ease;
=======
  display: inline-block;
>>>>>>> ce3dd092

  &:hover {
    color: var(--tertiary) !important;
    text-decoration-color: var(--tertiary) !important;
    // text-underline-offset: 0.4em;
  }

  &.internal {
    text-decoration: none;
    background-color: var(--highlight);
    padding: 0 0.1rem;
    border-radius: 5px;
    line-height: 1.4rem;

    &:has(> img) {
      background-color: none;
      border-radius: 0;
      padding: 0;
    }
  }

  &.external .external-icon {
    height: 1ex;
    margin: 0 0.15em;

    > path {
      fill: var(--dark);
    }
  }
}

.desktop-only {
  display: initial;

  @media all and (max-width: $fullPageWidth) {
    display: none;
  }
}

.mobile-only {
  display: none;
  @media all and (max-width: $fullPageWidth) {
    display: initial;
  }
}

.page {
  @media all and (max-width: $fullPageWidth) {
    margin: 0 auto;
    padding: 0 1rem;
    max-width: $pageWidth;
  }

  & article {
    & > h1 {
      font-size: 2rem;
    }

    & li:has(> input[type="checkbox"]) {
      list-style-type: none;
      padding-left: 0;
    }

    & li:has(> input[type="checkbox"]:checked) {
      text-decoration: line-through;
      text-decoration-color: var(--gray);
      color: var(--gray);
    }

    & li > * {
      margin-top: 0;
      margin-bottom: 0;
    }

    p > strong {
      color: var(--dark);
    }
  }

  & > #quartz-body {
    width: 100%;
    display: flex;
    @media all and (max-width: $fullPageWidth) {
      flex-direction: column;
    }

    & .sidebar {
      flex: 1;
      display: flex;
      flex-direction: column;
      gap: 2rem;
      top: 0;
      width: $sidePanelWidth;
      margin-top: $topSpacing;
      box-sizing: border-box;
      padding: 0 4rem;
      position: fixed;
      @media all and (max-width: $fullPageWidth) {
        position: initial;
        flex-direction: row;
        padding: 0;
        width: initial;
        margin-top: 2rem;
      }
    }

    & .sidebar.left {
      left: calc(calc(100vw - $pageWidth) / 2 - $sidePanelWidth);
      @media all and (max-width: $fullPageWidth) {
        gap: 0;
        align-items: center;
      }
    }
    
    & .sidebar.right {
      right: calc(calc(100vw - $pageWidth) / 2 - $sidePanelWidth);
      @media all and (max-width: $fullPageWidth) {
        flex-direction: column;
      }
      & > * {
        @media all and (max-width: $fullPageWidth) {
          flex: 1;
        }
      }
    }
  }

  & .page-header {
    width: $pageWidth;
    margin: $topSpacing auto 0 auto;
    @media all and (max-width: $fullPageWidth) {
      width: initial;
      margin-top: 2rem;
    }
  }

  & .center,
  & footer {
    margin-left: auto;
    margin-right: auto;
    width: $pageWidth;
    @media all and (max-width: $fullPageWidth) {
      width: initial;
      margin-left: 0;
      margin-right: 0;
    }
  }
}

.footnotes {
  margin-top: 2rem;
  border-top: 1px solid var(--lightgray);
}

input[type="checkbox"] {
  transform: translateY(2px);
  color: var(--secondary);
  border: 1px solid var(--lightgray);
  border-radius: 3px;
  background-color: var(--light);
  position: relative;
  margin-inline-end: 0.2rem;
  margin-inline-start: -1.4rem;
  appearance: none;
  width: 16px;
  height: 16px;

  &:checked {
    border-color: var(--secondary);
    background-color: var(--secondary);

    &::after {
      content: "";
      position: absolute;
      left: 4px;
      top: 1px;
      width: 4px;
      height: 8px;
      display: block;
      border: solid var(--light);
      border-width: 0 2px 2px 0;
      transform: rotate(45deg);
    }
  }
}

blockquote {
  margin: 1rem 0;
  border-left: 3px solid var(--secondary);
  padding-left: 1rem;
  transition: border-color 0.2s ease;
}

h1,
h2,
h3,
h4,
h5,
h6,
thead {
  font-family: var(--headerFont);
  color: var(--dark);
  font-weight: revert;
  margin-bottom: 0;

  article > & > a {
    color: var(--dark);
    &.internal {
      background-color: transparent;
    }
  }
}

h1,
h2,
h3,
h4,
h5,
h6 {
  &[id] > a[href^="#"] {
    margin: 0 0.5rem;
    opacity: 0;
    transition: opacity 0.2s ease;
    transform: translateY(-0.1rem);
    display: inline-block;
    font-family: var(--codeFont);
    user-select: none;
  }

  &[id]:hover > a {
    opacity: 1;
  }
}

// typography improvements
h1 {
  font-size: 1.75rem;
  margin-top: 2.25rem;
  margin-bottom: 1rem;
}

h2 {
  font-size: 1.4rem;
  margin-top: 1.9rem;
  margin-bottom: 1rem;
}

h3 {
  font-size: 1.12rem;
  margin-top: 1.62rem;
  margin-bottom: 1rem;
}

h4,
h5,
h6 {
  font-size: 1rem;
  margin-top: 1.5rem;
  margin-bottom: 1rem;
}

figure[data-rehype-pretty-code-figure] {
  margin: 0;
  position: relative;
  line-height: 1.6rem;
  position: relative;

  & > [data-rehype-pretty-code-title] {
    font-family: var(--codeFont);
    font-size: 0.9rem;
    padding: 0.1rem 0.5rem;
    border: 1px solid var(--lightgray);
    width: max-content;
    border-radius: 5px;
    margin-bottom: -0.5rem;
    color: var(--darkgray);
  }

  & > pre {
    padding: 0;
  }
}

pre {
  font-family: var(--codeFont);
  padding: 0 0.5rem;
  border-radius: 5px;
  overflow-x: auto;
  border: 1px solid var(--lightgray);
  position: relative;

  &:has(> code.mermaid) {
    border: none;
  }

  & > code {
    background: none;
    padding: 0;
    font-size: 0.85rem;
    counter-reset: line;
    counter-increment: line 0;
    display: grid;
    padding: 0.5rem 0;

    & [data-highlighted-chars] {
      background-color: var(--highlight);
      border-radius: 5px;
    }

    & > [data-line] {
      padding: 0 0.25rem;
      box-sizing: border-box;
      border-left: 3px solid transparent;

      &[data-highlighted-line] {
        background-color: var(--highlight);
        border-left: 3px solid var(--secondary);
      }

      &::before {
        content: counter(line);
        counter-increment: line;
        width: 1rem;
        margin-right: 1rem;
        display: inline-block;
        text-align: right;
        color: rgba(115, 138, 148, 0.6);
      }
    }

    &[data-line-numbers-max-digits="2"] > [data-line]::before {
      width: 2rem;
    }

    &[data-line-numbers-max-digits="3"] > [data-line]::before {
      width: 3rem;
    }
  }
}

code {
  font-size: 0.9em;
  color: var(--dark);
  font-family: var(--codeFont);
  border-radius: 5px;
  padding: 0.1rem 0.2rem;
  background: var(--lightgray);
}

tbody,
li,
p {
  line-height: 1.6rem;
}

.table-container {
  overflow-x: auto;

  & > table {
    margin: 1rem;
    padding: 1.5rem;
    border-collapse: collapse;

    th,
    td {
      min-width: 75px;
    }

    & > * {
      line-height: 2rem;
    }
  }
}

th {
  text-align: left;
  padding: 0.4rem 0.7rem;
  border-bottom: 2px solid var(--gray);
}

td {
  padding: 0.2rem 0.7rem;
}

tr {
  border-bottom: 1px solid var(--lightgray);
  &:last-child {
    border-bottom: none;
  }
}

img {
  max-width: 100%;
  border-radius: 5px;
  margin: 1rem 0;
}

p > img + em {
  display: block;
  transform: translateY(-1rem);
}

hr {
  width: 100%;
  margin: 2rem auto;
  height: 1px;
  border: none;
  background-color: var(--lightgray);
}

audio,
video {
  width: 100%;
  border-radius: 5px;
}

.spacer {
  flex: 1 1 auto;
}

ul.overflow,
ol.overflow {
  max-height: 400; // 400
  overflow-y: auto; // auto, scroll

  // clearfix
  content: "";
  clear: both;

  & > li:last-of-type {
    margin-bottom: 30px;
  }

  &:after {
    pointer-events: none;
    content: "";
    width: 100%;
    height: 50px;
    position: absolute;
    left: 0;
    bottom: 0;
    opacity: 1;
    // Removes opacity fade
    // transition: opacity 0.3s ease;
    // background: linear-gradient(transparent 0px, var(--light));
  }
}

.transclude {
  ul {
    padding-left: 1rem;
  }
}<|MERGE_RESOLUTION|>--- conflicted
+++ resolved
@@ -63,12 +63,8 @@
   font-weight: 600;
   text-decoration: none;
   color: var(--secondary);
-<<<<<<< HEAD
   text-decoration: underline 0.2rem transparent;
   transition: all 0.5s ease;
-=======
-  display: inline-block;
->>>>>>> ce3dd092
 
   &:hover {
     color: var(--tertiary) !important;
