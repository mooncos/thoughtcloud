--- conflicted
+++ resolved
@@ -17,15 +17,11 @@
 	git checkout upstream/hugo -- layouts .github Makefile assets/js assets/styles/base.scss assets/styles/darkmode.scss config.toml data
 
 serve: ## Serve Quartz locally
-<<<<<<< HEAD
-	$(GOPATH)/bin/hugo-obsidian -input=content -output=assets/indices -index -root=. && hugo server --enableGitInfo
+	$(GOPATH)/bin/hugo-obsidian -input=content -output=assets/indices -index -root=. && hugo server --enableGitInfo --minify
 
 install: ## use v2.12 commit in hugo-obsidian repo
 	go install github.com/jackyzha0/hugo-obsidian@3ce308411ee36c94b33e082f984e1741c6354584
 
 build: 
 	$(GOPATH)/bin/hugo-obsidian -input=content -output=assets/indices -index -root=. && \
-	hugo --minify
-=======
-	hugo-obsidian -input=content -output=assets/indices -index -root=. && hugo server --enableGitInfo --minify
->>>>>>> 591c4813
+	hugo --minify