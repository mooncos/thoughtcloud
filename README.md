--- conflicted
+++ resolved
@@ -1,21 +1,2 @@
 # Obsidian-Quartz-PKM Notes
-
-
-<<<<<<< HEAD
-Welcome to my second brain!
-=======
-Quartz is a set of tools that helps you publish your [digital garden](https://jzhao.xyz/posts/networked-thought) and notes as a website for free.
-Quartz v4 features a from-the-ground rewrite focusing on end-user extensibility and ease-of-use.
-
-🔗 Read the documentation and get started: https://quartz.jzhao.xyz/
-
-[Join the Discord Community](https://discord.gg/cRFFHYye7t)
-
-## Sponsors
-
-<p align="center">
-  <a href="https://github.com/sponsors/jackyzha0">
-    <img src="https://cdn.jsdelivr.net/gh/jackyzha0/jackyzha0/sponsorkit/sponsors.svg" />
-  </a>
-</p>
->>>>>>> 141dd3b5
+Welcome to my second brain!