--- conflicted
+++ resolved
@@ -1,15 +1,10 @@
 const userPref = window.matchMedia('(prefers-color-scheme: light)').matches ? 'light' : 'dark'
-<<<<<<< HEAD
-// const currentTheme = localStorage.getItem('theme') ?? userPref
-const currentTheme = userPref;
-=======
 const currentTheme = localStorage.getItem('theme') ?? userPref
 const syntaxTheme = document.querySelector("#theme-link");
 
 
 {{ $darkSyntax := resources.Get "styles/_dark_syntax.scss" | resources.ToCSS (dict "outputStyle" "compressed") | resources.Fingerprint "md5" | resources.Minify  }}
 {{ $lightSyntax := resources.Get "styles/_light_syntax.scss" | resources.ToCSS (dict "outputStyle" "compressed") | resources.Fingerprint "md5" | resources.Minify  }}
->>>>>>> 591c4813
 
 if (currentTheme) {
   document.documentElement.setAttribute('saved-theme', currentTheme);
@@ -17,26 +12,15 @@
 }
 
 const switchTheme = (e) => {
-<<<<<<< HEAD
-  if (e.checked) {
-    document.documentElement.setAttribute('saved-theme', 'dark')
-    localStorage.setItem('theme', 'dark')
-    document.querySelector('#darkmode-icon').setAttribute('class', 'fa fa-moon-o')
-=======
   if (e.target.checked) {
     document.documentElement.setAttribute('saved-theme', 'dark');
     localStorage.setItem('theme', 'dark');
     syntaxTheme.href = '{{ $darkSyntax.Permalink }}';
->>>>>>> 591c4813
   }
   else {
     document.documentElement.setAttribute('saved-theme', 'light')
     localStorage.setItem('theme', 'light')
-<<<<<<< HEAD
-    document.querySelector('#darkmode-icon').setAttribute('class', 'fa fa-sun-o')
-=======
     syntaxTheme.href = '{{ $lightSyntax.Permalink }}';
->>>>>>> 591c4813
   }
 }
 
