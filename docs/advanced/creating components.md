---
title: Creating your own Quartz components
---

> [!warning]
> This guide assumes you have experience writing JavaScript and are familiar with TypeScript.

Normally on the web, we write layout code using HTML which looks something like the following:

```html
<article>
  <h1>An article header</h1>
  <p>Some content</p>
</article>
```

This piece of HTML represents an article with a leading header that says "An article header" and a paragraph that contains the text "Some content". This is combined with CSS to style the page and JavaScript to add interactivity.

However, HTML doesn't let you create reusable templates. If you wanted to create a new page, you would need to copy and paste the above snippet and edit the header and content yourself. This isn't great if we have a lot of content on our site that shares a lot of similar layout. The smart people who created React also had similar complaints and invented the concept of Components -- JavaScript functions that return JSX -- to solve the code duplication problem.

In effect, components allow you to write a JavaScript function that takes some data and produces HTML as an output. **While Quartz doesn't use React, it uses the same component concept to allow you to easily express layout templates in your Quartz site.**

## An Example Component

### Constructor

Component files are written in `.tsx` files that live in the `quartz/components` folder. These are re-exported in `quartz/components/index.ts` so you can use them in layouts and other components more easily.

Each component file should have a default export that satisfies the `QuartzComponentConstructor` function signature. It's a function that takes in a single optional parameter `opts` and returns a Quartz Component. The type of the parameters `opts` is defined by the interface `Options` which you as the component creator also decide.

In your component, you can use the values from the configuration option to change the rendering behaviour inside of your component. For example, the component in the code snippet below will not render if the `favouriteNumber` option is below 0.

```tsx {11-17}
interface Options {
  favouriteNumber: number
}

const defaultOptions: Options = {
  favouriteNumber: 42,
}

export default ((userOpts?: Options) => {
  const opts = { ...userOpts, ...defaultOpts }
  function YourComponent(props: QuartzComponentProps) {
    if (opts.favouriteNumber < 0) {
      return null
    }

    return <p>My favourite number is {opts.favouriteNumber}</p>
  }

  return YourComponent
}) satisfies QuartzComponentConstructor
```

### Props

The Quartz component itself (lines 11-17 highlighted above) looks like a React component. It takes in properties (sometimes called [props](https://react.dev/learn/passing-props-to-a-component)) and returns JSX.

All Quartz components accept the same set of props:

```tsx title="quartz/components/types.ts"
// simplified for sake of demonstration
export type QuartzComponentProps = {
  fileData: QuartzPluginData
  cfg: GlobalConfiguration
  tree: Node<QuartzPluginData>
  allFiles: QuartzPluginData[]
  displayClass?: "mobile-only" | "desktop-only"
}
```

- `fileData`: Any metadata [[making plugins|plugins]] may have added to the current page.
  - `fileData.slug`: slug of the current page.
  - `fileData.frontmatter`: any frontmatter parsed.
- `cfg`: The `configuration` field in `quartz.config.ts`.
- `tree`: the resulting [HTML AST](https://github.com/syntax-tree/hast) after processing and transforming the file. This is useful if you'd like to render the content using [hast-util-to-jsx-runtime](https://github.com/syntax-tree/hast-util-to-jsx-runtime) (you can find an example of this in `quartz/components/pages/Content.tsx`).
- `allFiles`: Metadata for all files that have been parsed. Useful for doing page listings or figuring out the overall site structure.
- `displayClass`: a utility class that indicates a preference from the user about how to render it in a mobile or desktop setting. Helpful if you want to conditionally hide a component on mobile or desktop.

### Styling

Quartz components can also define a `.css` property on the actual function component which will get picked up by Quartz. This is expected to be a CSS string which can either be inlined or imported from a `.scss` file.

Note that inlined styles **must** be plain vanilla CSS:

```tsx {6-10} title="quartz/components/YourComponent.tsx"
export default (() => {
  function YourComponent() {
    return <p class="red-text">Example Component</p>
  }

  YourComponent.css = `
  p.red-text {
    color: red;
  }
  `

  return YourComponent
}) satisfies QuartzComponentConstructor
```

Imported styles, however, can be from SCSS files:

```tsx {1-2,9} title="quartz/components/YourComponent.tsx"
// assuming your stylesheet is in quartz/components/styles/YourComponent.scss
import styles from "./styles/YourComponent.scss"

export default (() => {
  function YourComponent() {
    return <p>Example Component</p>
  }

  YourComponent.css = styles
  return YourComponent
}) satisfies QuartzComponentConstructor
```

> [!warning]
> Quartz does not use CSS modules so any styles you declare here apply _globally_. If you only want it to apply to your component, make sure you use specific class names and selectors.

### Scripts and Interactivity

What about interactivity? Suppose you want to add an-click handler for example. Like the `.css` property on the component, you can also declare `.beforeDOMLoaded` and `.afterDOMLoaded` properties that are strings that contain the script.

```tsx title="quartz/components/YourComponent.tsx"
export default (() => {
  function YourComponent() {
    return <button id="btn">Click me</button>
  }

  YourComponent.beforeDOM = `
  console.log("hello from before the page loads!")
  `

  YourComponent.afterDOM = `
  document.getElementById('btn').onclick = () => {
    alert('button clicked!')
  }
  `
  return YourComponent
}) satisfies QuartzComponentConstructor
```

> [!hint]
> For those coming from React, Quartz components are different from React components in that it only uses JSX for templating and layout. Hooks like `useEffect`, `useState`, etc. are not rendered and other properties that accept functions like `onClick` handlers will not work. Instead, do it using a regular JS script that modifies the DOM element directly.

As the names suggest, the `.beforeDOMLoaded` scripts are executed _before_ the page is done loading so it doesn't have access to any elements on the page. This is mostly used to prefetch any critical data.

The `.afterDOMLoaded` script executes once the page has been completely loaded. This is a good place to setup anything that should last for the duration of a site visit (e.g. getting something saved from local storage).

If you need to create an `afterDOMLoaded` script that depends on _page specific_ elements that may change when navigating to a new page, you can listen for the `"nav"` event that gets fired whenever a page loads (which may happen on navigation if [[SPA Routing]] is enabled).

```ts
document.addEventListener("nav", () => {
  // do page specific logic here
  // e.g. attach event listeners
  const toggleSwitch = document.querySelector("#switch") as HTMLInputElement
<<<<<<< HEAD
  toggleSwitch.removeEventListener("change", switchTheme)
  toggleSwitch.addEventListener("change", switchTheme, {passive: true})
=======
  toggleSwitch.addEventListener("change", switchTheme)
  window.addCleanup(() => toggleSwitch.removeEventListener("change", switchTheme))
>>>>>>> 34a8dfcd
})
```

It is best practice to track any event handlers via `window.addCleanup` to prevent memory leaks.
This will get called on page navigation.

#### Importing Code

Of course, it isn't always practical (nor desired!) to write your code as a string literal in the component.

Quartz supports importing component code through `.inline.ts` files.

```tsx title="quartz/components/YourComponent.tsx"
// @ts-ignore: typescript doesn't know about our inline bundling system
// so we need to silence the error
import script from "./scripts/graph.inline"

export default (() => {
  function YourComponent() {
    return <button id="btn">Click me</button>
  }

  YourComponent.afterDOM = script
  return YourComponent
}) satisfies QuartzComponentConstructor
```

```ts title="quartz/components/scripts/graph.inline.ts"
// any imports here are bundled for the browser
import * as d3 from "d3"

document.getElementById("btn").onclick = () => {
  alert("button clicked!")
}
```

Additionally, like what is shown in the example above, you can import packages in `.inline.ts` files. This will be bundled by Quartz and included in the actual script.

### Using a Component

After creating your custom component, re-export it in `quartz/components/index.ts`:

```ts title="quartz/components/index.ts" {4,10}
import ArticleTitle from "./ArticleTitle"
import Content from "./pages/Content"
import Darkmode from "./Darkmode"
import YourComponent from "./YourComponent"

export { ArticleTitle, Content, Darkmode, YourComponent }
```

Then, you can use it like any other component in `quartz.layout.ts` via `Component.YourComponent()`. See the [[configuration#Layout|layout]] section for more details.

As Quartz components are just functions that return React components, you can compositionally use them in other Quartz components.

```tsx title="quartz/components/AnotherComponent.tsx"
import YourComponent from "./YourComponent"

export default (() => {
  function AnotherComponent(props: QuartzComponentProps) {
    return (
      <div>
        <p>It's nested!</p>
        <YourComponent {...props} />
      </div>
    )
  }

  return AnotherComponent
}) satisfies QuartzComponentConstructor
```

> [!hint]
> Look in `quartz/components` for more examples of components in Quartz as reference for your own components!<|MERGE_RESOLUTION|>--- conflicted
+++ resolved
@@ -156,13 +156,8 @@
   // do page specific logic here
   // e.g. attach event listeners
   const toggleSwitch = document.querySelector("#switch") as HTMLInputElement
-<<<<<<< HEAD
   toggleSwitch.removeEventListener("change", switchTheme)
   toggleSwitch.addEventListener("change", switchTheme, {passive: true})
-=======
-  toggleSwitch.addEventListener("change", switchTheme)
-  window.addCleanup(() => toggleSwitch.removeEventListener("change", switchTheme))
->>>>>>> 34a8dfcd
 })
 ```
 
