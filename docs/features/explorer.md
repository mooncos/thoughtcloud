---
title: "Explorer"
tags:
  - component
---

Quartz features an explorer that allows you to navigate all files and folders on your site. It supports nested folders and is highly customizable.

By default, it shows all folders and files on your page. To display the explorer in a different spot, you can edit the [[layout]].

Display names for folders get determined by the `title` frontmatter field in `folder/index.md` (more detail in [[authoring content | Authoring Content]]). If this file does not exist or does not contain frontmatter, the local folder name will be used instead.

> [!info]
> The explorer uses local storage by default to save the state of your explorer. This is done to ensure a smooth experience when navigating to different pages.
>
> To clear/delete the explorer state from local storage, delete the `fileTree` entry (guide on how to delete a key from local storage in chromium based browsers can be found [here](https://docs.devolutions.net/kb/general-knowledge-base/clear-browser-local-storage/clear-chrome-local-storage/)). You can disable this by passing `useSavedState: false` as an argument.

## Customization

Most configuration can be done by passing in options to `Component.Explorer()`.

For example, here's what the default configuration looks like:

```typescript title="quartz.layout.ts"
Component.Explorer({
  title: "Explorer", // title of the explorer component
  folderClickBehavior: "collapse", // what happens when you click a folder ("link" to navigate to folder page on click or "collapse" to collapse folder on click)
  folderDefaultState: "collapsed", // default state of folders ("collapsed" or "open")
  useSavedState: true, // whether to use local storage to save "state" (which folders are opened) of explorer
  // Sort order: folders first, then files. Sort folders and files alphabetically
  sortFn: (a, b) => {
    ... // default implementation shown later
  },
  filterFn: filterFn: (node) => node.name !== "tags", // filters out 'tags' folder
  mapFn: undefined,
  // what order to apply functions in
  order: ["filter", "map", "sort"],
})
```

When passing in your own options, you can omit any or all of these fields if you'd like to keep the default value for that field.

Want to customize it even more?

- Removing table of contents: remove `Component.Explorer()` from `quartz.layout.ts`
  - (optional): After removing the explorer component, you can move the [[table of contents | Table of Contents]] component back to the `left` part of the layout
- Changing `sort`, `filter` and `map` behavior: explained in [[#Advanced customization]]
- Component:
  - Wrapper (Outer component, generates file tree, etc): `quartz/components/Explorer.tsx`
  - Explorer node (recursive, either a folder or a file): `quartz/components/ExplorerNode.tsx`
- Style: `quartz/components/styles/explorer.scss`
- Script: `quartz/components/scripts/explorer.inline.ts`

## Advanced customization

This component allows you to fully customize all of its behavior. You can pass a custom `sort`, `filter` and `map` function.
All functions you can pass work with the `FileNode` class, which has the following properties:

```ts title="quartz/components/ExplorerNode.tsx" {2-5}
export class FileNode {
  children: FileNode[]  // children of current node
  name: string  // last part of slug
  displayName: string // what actually should be displayed in the explorer
  file: QuartzPluginData | null // set if node is a file, see `QuartzPluginData` for more detail
  depth: number // depth of current node

  ... // rest of implementation
}
```

Every function you can pass is optional. By default, only a `sort` function will be used:

```ts title="Default sort function"
// Sort order: folders first, then files. Sort folders and files alphabetically
Component.Explorer({
  sortFn: (a, b) => {
    if ((!a.file && !b.file) || (a.file && b.file)) {
<<<<<<< HEAD
      return a.displayName.localeCompare(b.displayName)
=======
      // sensitivity: "base": Only strings that differ in base letters compare as unequal. Examples: a ≠ b, a = á, a = A
      // numeric: true: Whether numeric collation should be used, such that "1" < "2" < "10"
      return a.displayName.localeCompare(b.displayName, undefined, {
        numeric: true,
        sensitivity: "base",
      })
>>>>>>> af3a4ff9
    }
    if (a.file && !b.file) {
      return 1
    } else {
      return -1
    }
  },
})
```

---

You can pass your own functions for `sortFn`, `filterFn` and `mapFn`. All functions will be executed in the order provided by the `order` option (see [[#Customization]]). These functions behave similarly to their `Array.prototype` counterpart, except they modify the entire `FileNode` tree in place instead of returning a new one.

For more information on how to use `sort`, `filter` and `map`, you can check [Array.prototype.sort()](https://developer.mozilla.org/en-US/docs/Web/JavaScript/Reference/Global_Objects/Array/sort), [Array.prototype.filter()](https://developer.mozilla.org/en-US/docs/Web/JavaScript/Reference/Global_Objects/Array/filter) and [Array.prototype.map()](https://developer.mozilla.org/en-US/docs/Web/JavaScript/Reference/Global_Objects/Array/map).

Type definitions look like this:

```ts
sortFn: (a: FileNode, b: FileNode) => number
filterFn: (node: FileNode) => boolean
mapFn: (node: FileNode) => void
```

> [!tip]
> You can check if a `FileNode` is a folder or a file like this:
>
> ```ts
> if (node.file) {
>   // node is a file
> } else {
>   // node is a folder
> }
> ```

## Basic examples

These examples show the basic usage of `sort`, `map` and `filter`.

### Use `sort` to put files first

Using this example, the explorer will alphabetically sort everything, but put all **files** above all **folders**.

```ts title="quartz.layout.ts"
Component.Explorer({
  sortFn: (a, b) => {
    if ((!a.file && !b.file) || (a.file && b.file)) {
      return a.displayName.localeCompare(b.displayName)
    }
    if (a.file && !b.file) {
      return -1
    } else {
      return 1
    }
  },
})
```

### Change display names (`map`)

Using this example, the display names of all `FileNodes` (folders + files) will be converted to full upper case.

```ts title="quartz.layout.ts"
Component.Explorer({
  mapFn: (node) => {
    node.displayName = node.displayName.toUpperCase()
  },
})
```

### Remove list of elements (`filter`)

Using this example, you can remove elements from your explorer by providing an array of folders/files using the `omit` set.

```ts title="quartz.layout.ts"
Component.Explorer({
  filterFn: (node) => {
    // set containing names of everything you want to filter out
    const omit = new Set(["authoring content", "tags", "hosting"])
    return !omit.has(node.name.toLowerCase())
  },
})
```

You can customize this by changing the entries of the `omit` set. Simply add all folder or file names you want to remove.

### Show every element in explorer

To override the default filter function that removes the `tags` folder from the explorer, you can set the filter function to `undefined`.

```ts title="quartz.layout.ts"
Component.Explorer({
  filterFn: undefined, // apply no filter function, every file and folder will visible
})
```

## Advanced examples

> [!tip]
> When writing more complicated functions, the `layout` file can start to look very cramped.
> You can fix this by defining your functions in another file.
>
> ```ts title="functions.ts"
> import { Options } from "./quartz/components/ExplorerNode"
> export const mapFn: Options["mapFn"] = (node) => {
>   // implement your function here
> }
> export const filterFn: Options["filterFn"] = (node) => {
>   // implement your function here
> }
> export const sortFn: Options["sortFn"] = (a, b) => {
>   // implement your function here
> }
> ```
>
> You can then import them like this:
>
> ```ts title="quartz.layout.ts"
> import { mapFn, filterFn, sortFn } from "./functions.ts"
> Component.Explorer({
>   mapFn: mapFn,
>   filterFn: filterFn,
>   sortFn: sortFn,
> })
> ```

### Add emoji prefix

To add emoji prefixes (📁 for folders, 📄 for files), you could use a map function like this:

```ts title="quartz.layout.ts"
Component.Explorer({
  mapFn: (node) => {
    // dont change name of root node
    if (node.depth > 0) {
      // set emoji for file/folder
      if (node.file) {
        node.displayName = "📄 " + node.displayName
      } else {
        node.displayName = "📁 " + node.displayName
      }
    }
  },
})
```

### Putting it all together

In this example, we're going to customize the explorer by using functions from examples above to [[#Add emoji prefix | add emoji prefixes]], [[#remove-list-of-elements-filter| filter out some folders]] and [[#use-sort-to-put-files-first | sort with files above folders]].

```ts title="quartz.layout.ts"
Component.Explorer({
  filterFn: sampleFilterFn,
  mapFn: sampleMapFn,
  sortFn: sampleSortFn,
  order: ["filter", "sort", "map"],
})
```

Notice how we customized the `order` array here. This is done because the default order applies the `sort` function last. While this normally works well, it would cause unintended behavior here, since we changed the first characters of all display names. In our example, `sort` would be applied based off the emoji prefix instead of the first _real_ character.

To fix this, we just changed around the order and apply the `sort` function before changing the display names in the `map` function.

### Use `sort` with pre-defined sort order

Here's another example where a map containing file/folder names (as slugs) is used to define the sort order of the explorer in quartz. All files/folders that aren't listed inside of `nameOrderMap` will appear at the top of that folders hierarchy level.

It's also worth mentioning, that the smaller the number set in `nameOrderMap`, the higher up the entry will be in the explorer. Incrementing every folder/file by 100, makes ordering files in their folders a lot easier. Lastly, this example still allows you to use a `mapFn` or frontmatter titles to change display names, as it uses slugs for `nameOrderMap` (which is unaffected by display name changes).

```ts title="quartz.layout.ts"
Component.Explorer({
  sortFn: (a, b) => {
    const nameOrderMap: Record<string, number> = {
      "poetry-folder": 100,
      "essay-folder": 200,
      "research-paper-file": 201,
      "dinosaur-fossils-file": 300,
      "other-folder": 400,
    }

    let orderA = 0
    let orderB = 0

    if (a.file && a.file.slug) {
      orderA = nameOrderMap[a.file.slug] || 0
    } else if (a.name) {
      orderA = nameOrderMap[a.name] || 0
    }

    if (b.file && b.file.slug) {
      orderB = nameOrderMap[b.file.slug] || 0
    } else if (b.name) {
      orderB = nameOrderMap[b.name] || 0
    }

    return orderA - orderB
  },
})
```

For reference, this is how the quartz explorer window would look like with that example:

```
📖 Poetry Folder
📑 Essay Folder
    ⚗️ Research Paper File
🦴 Dinosaur Fossils File
🔮 Other Folder
```

And this is how the file structure would look like:

```
index.md
poetry-folder
    index.md
essay-folder
    index.md
    research-paper-file.md
dinosaur-fossils-file.md
other-folder
    index.md
```<|MERGE_RESOLUTION|>--- conflicted
+++ resolved
@@ -75,16 +75,12 @@
 Component.Explorer({
   sortFn: (a, b) => {
     if ((!a.file && !b.file) || (a.file && b.file)) {
-<<<<<<< HEAD
-      return a.displayName.localeCompare(b.displayName)
-=======
       // sensitivity: "base": Only strings that differ in base letters compare as unequal. Examples: a ≠ b, a = á, a = A
       // numeric: true: Whether numeric collation should be used, such that "1" < "2" < "10"
       return a.displayName.localeCompare(b.displayName, undefined, {
         numeric: true,
         sensitivity: "base",
       })
->>>>>>> af3a4ff9
     }
     if (a.file && !b.file) {
       return 1
