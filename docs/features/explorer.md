--- conflicted
+++ resolved
@@ -8,11 +8,7 @@
 
 By default, it shows all folders and files on your page. To display the explorer in a different spot, you can edit the [[layout]].
 
-<<<<<<< HEAD
 Display names for folders get determined by the `title` frontmatter field in `folder/index.md` (more detail in [[authoring content | Authoring Content]]). If this file does not exist or does not contain frontmatter, the local folder name will be used instead.
-=======
-Display names for folders get determined by the `title` frontmatter field in `folder/index.md` (more detail in [[Authoring Content]]). If this file does not exist or does not contain frontmatter, the local folder name will be used instead.
->>>>>>> 8eb1554b
 
 > [!info]
 > The explorer uses local storage by default to save the state of your explorer. This is done to ensure a smooth experience when navigating to different pages.
