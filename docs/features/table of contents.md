--- conflicted
+++ resolved
@@ -8,11 +8,7 @@
 Quartz can automatically generate a table of contents from a list of headings on each page. It will also show you your current scroll position on the site by marking headings you've scrolled through with a different colour.
 
 By default, it will show all headers from H1 (`# Title`) all the way to H3 (`### Title`) and will only show the table of contents if there is more than 1 header on the page.
-<<<<<<< HEAD
-You can also hide the table of contents on a page by adding `showToc: false` to the frontmatter for that page.
-=======
 You can also hide the table of contents on a page by adding `enableToc: false` to the frontmatter for that page.
->>>>>>> af3a4ff9
 
 > [!info]
 > This feature requires both `Plugin.TableOfContents` in your `quartz.config.ts` and `Component.TableOfContents` in your `quartz.layout.ts` to function correctly.
