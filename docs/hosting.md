---
title: Hosting
---

Quartz effectively turns your Markdown files and other resources into a bundle of HTML, JS, and CSS files (a website!).

However, if you'd like to publish your site to the world, you need a way to host it online. This guide will detail how to deploy with common hosting providers but any service that allows you to deploy static HTML should work as well.

> [!warning]
> The rest of this guide assumes that you've already created your own GitHub repository for Quartz. If you haven't already, [[setting up your GitHub repository|make sure you do so]].

> [!hint]
> Some Quartz features (like [[RSS Feed]] and sitemap generation) require `baseUrl` to be configured properly in your [[configuration]] to work properly. Make sure you set this before deploying!

## Cloudflare Pages

1. Log in to the [Cloudflare dashboard](https://dash.cloudflare.com/) and select your account.
2. In Account Home, select **Workers & Pages** > **Create application** > **Pages** > **Connect to Git**.
3. Select the new GitHub repository that you created and, in the **Set up builds and deployments** section, provide the following information:

| Configuration option   | Value              |
| ---------------------- | ------------------ |
| Production branch      | `v4`               |
| Framework preset       | `None`             |
| Build command          | `npx quartz build` |
| Build output directory | `public`           |

Press "Save and deploy" and Cloudflare should have a deployed version of your site in about a minute. Then, every time you sync your Quartz changes to GitHub, your site should be updated.

To add a custom domain, check out [Cloudflare's documentation](https://developers.cloudflare.com/pages/platform/custom-domains/).

> [!warning]
> Cloudflare Pages performs a shallow clone by default, so if you rely on `git` for timestamps, it is recommended that you add `git fetch --unshallow &&` to the beginning of the build command (e.g., `git fetch --unshallow && npx quartz build`).

## GitHub Pages

In your local Quartz, create a new file `quartz/.github/workflows/deploy.yml`.

```yaml title="quartz/.github/workflows/deploy.yml"
name: Deploy Quartz site to GitHub Pages

on:
  push:
    branches:
      - v4

permissions:
  contents: read
  pages: write
  id-token: write

concurrency:
  group: "pages"
  cancel-in-progress: false

jobs:
  build:
    runs-on: ubuntu-22.04
    steps:
      - uses: actions/checkout@v4
        with:
          fetch-depth: 0 # Fetch all history for git info
      - uses: actions/setup-node@v4
      - name: Install Dependencies
        run: npm ci
      - name: Build Quartz
        run: npx quartz build
      - name: Upload artifact
        uses: actions/upload-pages-artifact@v3
        with:
          path: public

  deploy:
    needs: build
    environment:
      name: github-pages
      url: ${{ steps.deployment.outputs.page_url }}
    runs-on: ubuntu-latest
    steps:
      - name: Deploy to GitHub Pages
        id: deployment
        uses: actions/deploy-pages@v4
```

Then:

1. Head to "Settings" tab of your forked repository and in the sidebar, click "Pages". Under "Source", select "GitHub Actions".
2. Commit these changes by doing `npx quartz sync`. This should deploy your site to `<github-username>.github.io/<repository-name>`.

> [!hint]
> If you get an error about not being allowed to deploy to `github-pages` due to environment protection rules, make sure you remove any existing GitHub pages environments.
>
> You can do this by going to your Settings page on your GitHub fork and going to the Environments tab and pressing the trash icon. The GitHub action will recreate the environment for you correctly the next time you sync your Quartz.

> [!info]
> Quartz generates files in the format of `file.html` instead of `file/index.html` which means the trailing slashes for _non-folder paths_ are dropped. As GitHub pages does not do this redirect, this may cause existing links to your site that use trailing slashes to break. If not breaking existing links is important to you (e.g. you are migrating from Quartz 3), consider using [[#Cloudflare Pages]].

### Custom Domain

Here's how to add a custom domain to your GitHub pages deployment.

1. Head to the "Settings" tab of your forked repository.
2. In the "Code and automation" section of the sidebar, click "Pages".
3. Under "Custom Domain", type your custom domain and click "Save".
4. This next step depends on whether you are using an apex domain (`example.com`) or a subdomain (`subdomain.example.com`).
   - If you are using an apex domain, navigate to your DNS provider and create an `A` record that points your apex domain to GitHub's name servers which have the following IP addresses:
     - `185.199.108.153`
     - `185.199.109.153`
     - `185.199.110.153`
     - `185.199.111.153`
   - If you are using a subdomain, navigate to your DNS provider and create a `CNAME` record that points your subdomain to the default domain for your site. For example, if you want to use the subdomain `quartz.example.com` for your user site, create a `CNAME` record that points `quartz.example.com` to `<github-username>.github.io`.

![[dns records.png]]_The above shows a screenshot of Google Domains configured for both `jzhao.xyz` (an apex domain) and `quartz.jzhao.xyz` (a subdomain)._

See the [GitHub documentation](https://docs.github.com/en/pages/configuring-a-custom-domain-for-your-github-pages-site/managing-a-custom-domain-for-your-github-pages-site#configuring-a-subdomain) for more detail about how to setup your own custom domain with GitHub Pages.

> [!question] Why aren't my changes showing up?
> There could be many different reasons why your changes aren't showing up but the most likely reason is that you forgot to push your changes to GitHub.
>
> Make sure you save your changes to Git and sync it to GitHub by doing `npx quartz sync`. This will also make sure to pull any updates you may have made from other devices so you have them locally.

## Vercel

### Fix URLs

Before deploying to Vercel, a `vercel.json` file is required at the root of the project directory. It needs to contain the following configuration so that URLs don't require the `.html` extension:

```json title="vercel.json"
{
  "cleanUrls": true
}
```

### Deploy to Vercel

1. Log in to the [Vercel Dashboard](https://vercel.com/dashboard) and click "Add New..." > Project
2. Import the Git repository containing your Quartz project.
3. Give the project a name (lowercase characters and hyphens only)
4. Check that these configuration options are set:

| Configuration option                      | Value              |
| ----------------------------------------- | ------------------ |
| Framework Preset                          | `Other`            |
| Root Directory                            | `./`               |
| Build and Output Settings > Build Command | `npx quartz build` |

5. Press Deploy. Once it's live, you'll have 2 `*.vercel.app` URLs to view the page.

### Custom Domain

> [!note]
> If there is something already hosted on the domain, these steps will not work without replacing the previous content. As a workaround, you could use Next.js rewrites or use the next section to create a subdomain.

1. Update the `baseUrl` in `quartz.config.js` if necessary.
2. Go to the [Domains - Dashboard](https://vercel.com/dashboard/domains) page in Vercel.
3. Connect the domain to Vercel
4. Press "Add" to connect a custom domain to Vercel.
5. Select your Quartz repository and press Continue.
6. Enter the domain you want to connect it to.
7. Follow the instructions to update your DNS records until you see "Valid Configuration"

### Use a Subdomain

Using `docs.example.com` is an example of a subdomain. They're a simple way of connecting multiple deployments to one domain.

1. Update the `baseUrl` in `quartz.config.js` if necessary.
2. Ensure your domain has been added to the [Domains - Dashboard](https://vercel.com/dashboard/domains) page in Vercel.
3. Go to the [Vercel Dashboard](https://vercel.com/dashboard) and select your Quartz project.
4. Go to the Settings tab and then click Domains in the sidebar
5. Enter your subdomain into the field and press Add

## GitLab Pages

<<<<<<< HEAD
You can configure GitLab CI to build and deploy a Quartz 4 project.

In your local Quartz, create a new file `.gitlab-ci.yaml`.
=======
In your local Quartz, create a new file `.gitlab-ci.yml`.
>>>>>>> 4eeacb7f

```yaml title=".gitlab-ci.yml"
stages:
  - build
  - deploy

image: node:18
cache: # Cache modules in between jobs
  key: $CI_COMMIT_REF_SLUG
  paths:
    - .npm/

build:
  stage: build
  rules:
    - if: '$CI_COMMIT_REF_NAME == "v4"'
  before_script:
    - hash -r
    - npm ci --cache .npm --prefer-offline
  script:
    - npx prettier --write .
    - npm run check
    - npx quartz build
  artifacts:
    paths:
      - public
  tags:
    - docker

pages:
  stage: deploy
  rules:
    - if: '$CI_COMMIT_REF_NAME == "v4"'
  script:
    - echo "Deploying to GitLab Pages..."
  artifacts:
    paths:
      - public
```

When `.gitlab-ci.yaml` is commited, GitLab will build and deploy the website as a GitLab Page. You can find the url under `Deploy` -> `Pages` in the sidebar.

By default, the page is private and only visible when logged in to a GitLab account with access to the repository but can be opened in the settings under `Deploy` -> `Pages`.

## Self-Hosting

Copy the `public` directory to your web server and configure it to serve the files. You can use any web server to host your site. Since Quartz generates links that do not include the `.html` extension, you need to let your web server know how to deal with it.

### Using Nginx

Here's an example of how to do this with Nginx:

```nginx title="nginx.conf"
server {
    listen 80;
    server_name example.com;
    root /path/to/quartz/public;
    index index.html;
    error_page 404 /404.html;

    location / {
        try_files $uri $uri.html $uri/ =404;
    }
}
```

### Using Caddy

Here's and example of how to do this with Caddy:

```caddy title="Caddyfile"
example.com {
    root * /path/to/quartz/public
    try_files {path} {path}.html {path}/ =404
    file_server
    encode gzip

    handle_errors {
        rewrite * /{err.status_code}.html
        file_server
    }
}
```<|MERGE_RESOLUTION|>--- conflicted
+++ resolved
@@ -171,13 +171,9 @@
 
 ## GitLab Pages
 
-<<<<<<< HEAD
 You can configure GitLab CI to build and deploy a Quartz 4 project.
 
 In your local Quartz, create a new file `.gitlab-ci.yaml`.
-=======
-In your local Quartz, create a new file `.gitlab-ci.yml`.
->>>>>>> 4eeacb7f
 
 ```yaml title=".gitlab-ci.yml"
 stages:
