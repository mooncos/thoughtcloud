--- conflicted
+++ resolved
@@ -9,12 +9,8 @@
     analytics: {
       provider: "plausible",
     },
-<<<<<<< HEAD
-    locale: "en-US",
-    baseUrl: "quartz.jzhao.xyz",
-=======
+    locale: "fr-FR",
     baseUrl: "vrak.konor.fr",
->>>>>>> fd2cf9e0
     ignorePatterns: ["private", "templates", ".obsidian"],
     defaultDateType: "created",
     theme: {
