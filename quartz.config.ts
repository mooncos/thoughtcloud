import { QuartzConfig } from "./quartz/cfg"
import * as Plugin from "./quartz/plugins"

/**
 * Quartz 4.0 Configuration
 *
 * See https://quartz.jzhao.xyz/configuration for more information.
 */
const config: QuartzConfig = {
  configuration: {
<<<<<<< HEAD
    pageTitle: "Erdem's Second Brain",
=======
    pageTitle: "🪴 Quartz 4.0",
    pageTitleSuffix: "",
>>>>>>> 5eec1e98
    enableSPA: true,
    enablePopovers: true,
    analytics: {
      provider: "plausible",
    },
    locale: "en-US",
    baseUrl: "erdemozgen.github.io/",
    ignorePatterns: ["private", "templates", ".obsidian"],
    defaultDateType: "created",
    theme: {
      fontOrigin: "googleFonts",
      cdnCaching: true,
      typography: {
        header: "Schibsted Grotesk",
        body: "Source Sans Pro",
        code: "IBM Plex Mono",
      },
      colors: {
        lightMode: {
          light: "#faf8f8",
          lightgray: "#e5e5e5",
          gray: "#b8b8b8",
          darkgray: "#4e4e4e",
          dark: "#2b2b2b",
          secondary: "#284b63",
          tertiary: "#84a59d",
          highlight: "rgba(143, 159, 169, 0.15)",
          textHighlight: "#fff23688",
        },
        darkMode: {
          light: "#161618",
          lightgray: "#393639",
          gray: "#646464",
          darkgray: "#d4d4d4",
          dark: "#ebebec",
          secondary: "#7b97aa",
          tertiary: "#84a59d",
          highlight: "rgba(143, 159, 169, 0.15)",
          textHighlight: "#b3aa0288",
        },
      },
    },
  },
  plugins: {
    transformers: [
      Plugin.FrontMatter(),
      Plugin.CreatedModifiedDate({
        priority: ["frontmatter", "filesystem"],
      }),
      Plugin.SyntaxHighlighting({
        theme: {
          light: "github-light",
          dark: "github-dark",
        },
        keepBackground: false,
      }),
      Plugin.ObsidianFlavoredMarkdown({ enableInHtmlEmbed: false }),
      Plugin.GitHubFlavoredMarkdown(),
      Plugin.TableOfContents(),
      Plugin.CrawlLinks({ markdownLinkResolution: "shortest" }),
      Plugin.Description(),
      Plugin.Latex({ renderEngine: "katex" }),
    ],
    filters: [Plugin.RemoveDrafts()],
    emitters: [
      Plugin.AliasRedirects(),
      Plugin.ComponentResources(),
      Plugin.ContentPage(),
      Plugin.FolderPage(),
      Plugin.TagPage(),
      Plugin.ContentIndex({
        enableSiteMap: true,
        enableRSS: true,
      }),
      Plugin.Assets(),
      Plugin.Static(),
      Plugin.NotFoundPage(),
    ],
  },
}

export default config<|MERGE_RESOLUTION|>--- conflicted
+++ resolved
@@ -8,12 +8,7 @@
  */
 const config: QuartzConfig = {
   configuration: {
-<<<<<<< HEAD
     pageTitle: "Erdem's Second Brain",
-=======
-    pageTitle: "🪴 Quartz 4.0",
-    pageTitleSuffix: "",
->>>>>>> 5eec1e98
     enableSPA: true,
     enablePopovers: true,
     analytics: {
