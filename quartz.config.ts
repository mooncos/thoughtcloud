import {QuartzConfig} from "./quartz/cfg"
import * as Plugin from "./quartz/plugins"

/**
 * Quartz 4.0 Configuration
 * See https://quartz.jzhao.xyz/configuration for more information.
 */
const config: QuartzConfig = {
  configuration: {
    pageTitle: "Forgetful Notes",
    enableSPA: true,
    enablePopovers: true,
    analytics: {
      provider: "plausible",
    },
    locale: "en-US",
    baseUrl: "forgetfulnotes.com",
    ignorePatterns: ["private", "templates", ".obsidian"],
    defaultDateType: "created",
    theme: {
      fontOrigin: "googleFonts",
      cdnCaching: true,
      typography: {
        header: "Bitter", // Schibsted Grotesk
        body: "Poppins", // Source Sans Pro
        code: "Fira Mono", // IBM Plex Mono
      },
      colors: {
        lightMode: {
          light: "#F8F8F8",
          lightgray: "#E5E5E5",
          gray: "#B8B8B8", // #8F8F8F
          darkgray: "#4E4E4E", // #2E2E2E
          dark: "#2B2B2B", // #1C1C1C
          secondary: "#284B63", // #091217
          tertiary: "#84A59D", // #AA336A
          highlight: "#8F9FA925",
        },
        darkMode: {
          light: "#1E1E2E", // background // #161618
          lightgray: "#6C7086", // borders // #393639
          gray: "#A6ADC8", // graph links, heavy borders // #646464
          darkgray: "#CDD6F4", // body text // #D4D4D4
          dark: "#CDD6F4", // header text, icons // #EBEBEC
          secondary: "#9BE895", // links, nodes // #7B97AA
          tertiary: "#C072C4", // hover states, visited links // #84A59D
          highlight: "#8F9FA925", // internal link background
        },
      },
    },
  },
  plugins: {
    transformers: [
      Plugin.FrontMatter(),
      Plugin.CreatedModifiedDate({
        priority: ["frontmatter", "filesystem"],
      }),
<<<<<<< HEAD
      Plugin.Latex({renderEngine: "katex"}),
=======
>>>>>>> 3968b850
      Plugin.SyntaxHighlighting({
        theme: {
          light: "github-light",
          dark: "github-dark",
        },
        keepBackground: false,
      }),
      Plugin.ObsidianFlavoredMarkdown({enableInHtmlEmbed: false}),
      Plugin.GitHubFlavoredMarkdown(),
      Plugin.TableOfContents(),
      Plugin.CrawlLinks({markdownLinkResolution: "shortest"}),
      Plugin.Description(),
      Plugin.Latex({ renderEngine: "katex" }),
    ],
    filters: [Plugin.RemoveDrafts()],
    emitters: [
      Plugin.AliasRedirects(),
      Plugin.ComponentResources(),
      Plugin.ContentPage(),
      Plugin.FolderPage(),
      Plugin.TagPage(),
      Plugin.ContentIndex({
        enableSiteMap: true,
        enableRSS: true,
      }),
      Plugin.Assets(),
      Plugin.Static(),
      Plugin.NotFoundPage(),
    ],
  },
}

export default config<|MERGE_RESOLUTION|>--- conflicted
+++ resolved
@@ -55,10 +55,7 @@
       Plugin.CreatedModifiedDate({
         priority: ["frontmatter", "filesystem"],
       }),
-<<<<<<< HEAD
       Plugin.Latex({renderEngine: "katex"}),
-=======
->>>>>>> 3968b850
       Plugin.SyntaxHighlighting({
         theme: {
           light: "github-light",
