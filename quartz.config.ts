import { QuartzConfig } from "./quartz/cfg"
import * as Plugin from "./quartz/plugins"

/**
 * Quartz 4.0 Configuration
 *
 * See https://quartz.jzhao.xyz/configuration for more information.
 */
const config: QuartzConfig = {
  configuration: {
    pageTitle: "Erdem's Second Brain",
    enableSPA: true,
    enablePopovers: true,
    analytics: {
      provider: "plausible",
    },
<<<<<<< HEAD
    baseUrl: "erdemozgen.github.io/",
=======
    locale: "en-US",
    baseUrl: "quartz.jzhao.xyz",
>>>>>>> 1929241a
    ignorePatterns: ["private", "templates", ".obsidian"],
    defaultDateType: "created",
    theme: {
      cdnCaching: true,
      typography: {
        header: "Schibsted Grotesk",
        body: "Source Sans Pro",
        code: "IBM Plex Mono",
      },
      colors: {
        lightMode: {
          light: "#faf8f8",
          lightgray: "#e5e5e5",
          gray: "#b8b8b8",
          darkgray: "#4e4e4e",
          dark: "#2b2b2b",
          secondary: "#284b63",
          tertiary: "#84a59d",
          highlight: "rgba(143, 159, 169, 0.15)",
        },
        darkMode: {
          light: "#161618",
          lightgray: "#393639",
          gray: "#646464",
          darkgray: "#d4d4d4",
          dark: "#ebebec",
          secondary: "#7b97aa",
          tertiary: "#84a59d",
          highlight: "rgba(143, 159, 169, 0.15)",
        },
      },
    },
  },
  plugins: {
    transformers: [
      Plugin.FrontMatter(),
      Plugin.CreatedModifiedDate({
        priority: ["frontmatter", "filesystem"],
      }),
      Plugin.Latex({ renderEngine: "katex" }),
      Plugin.SyntaxHighlighting({
        theme: {
          light: "github-light",
          dark: "github-dark",
        },
        keepBackground: false,
      }),
      Plugin.ObsidianFlavoredMarkdown({ enableInHtmlEmbed: false }),
      Plugin.GitHubFlavoredMarkdown(),
      Plugin.TableOfContents(),
      Plugin.CrawlLinks({ markdownLinkResolution: "shortest" }),
      Plugin.Description(),
    ],
    filters: [Plugin.RemoveDrafts()],
    emitters: [
      Plugin.AliasRedirects(),
      Plugin.ComponentResources({ fontOrigin: "googleFonts" }),
      Plugin.ContentPage(),
      Plugin.FolderPage(),
      Plugin.TagPage(),
      Plugin.ContentIndex({
        enableSiteMap: true,
        enableRSS: true,
      }),
      Plugin.Assets(),
      Plugin.Static(),
      Plugin.NotFoundPage(),
    ],
  },
}

export default config<|MERGE_RESOLUTION|>--- conflicted
+++ resolved
@@ -14,12 +14,8 @@
     analytics: {
       provider: "plausible",
     },
-<<<<<<< HEAD
+    locale: "en-US",
     baseUrl: "erdemozgen.github.io/",
-=======
-    locale: "en-US",
-    baseUrl: "quartz.jzhao.xyz",
->>>>>>> 1929241a
     ignorePatterns: ["private", "templates", ".obsidian"],
     defaultDateType: "created",
     theme: {
