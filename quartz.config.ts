--- conflicted
+++ resolved
@@ -45,11 +45,7 @@
       Plugin.FrontMatter(),
       Plugin.TableOfContents(),
       Plugin.CreatedModifiedDate({
-<<<<<<< HEAD
         priority: ["git", "frontmatter", "filesystem"], // you can add 'git' here for last modified from Git but this makes the build slower
-=======
-        priority: ["frontmatter", "git", "filesystem"],
->>>>>>> 5dcb7e83
       }),
       Plugin.SyntaxHighlighting(),
       Plugin.ObsidianFlavoredMarkdown({ enableInHtmlEmbed: false }),
