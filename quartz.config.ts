import { QuartzConfig } from "./quartz/cfg"
import * as Plugin from "./quartz/plugins"

/**
 * Quartz 4.0 Configuration
 *
 * See https://quartz.jzhao.xyz/configuration for more information.
 */
const config: QuartzConfig = {
  configuration: {
    pageTitle: "🪴 Quartz 4.0",
    pageTitleSuffix: "",
    enableSPA: true,
    enablePopovers: true,
    analytics: {
      provider: "plausible",
    },
    locale: "en-US",
    baseUrl: "quartz.jzhao.xyz",
    ignorePatterns: ["private", "templates", ".obsidian"],
<<<<<<< HEAD
    defaultDateType: "modified",
=======
    defaultDateType: "created",
    generateSocialImages: false,
>>>>>>> a231d5c4
    theme: {
      fontOrigin: "googleFonts",
      cdnCaching: true,
      typography: {
        header: "Schibsted Grotesk",
        body: "Source Sans Pro",
        code: "IBM Plex Mono",
      },
      colors: {
        lightMode: {
          light: "#faf8f8",
          lightgray: "#e5e5e5",
          gray: "#b8b8b8",
          darkgray: "#4e4e4e",
          dark: "#2b2b2b",
          secondary: "#284b63",
          tertiary: "#84a59d",
          highlight: "rgba(143, 159, 169, 0.15)",
          textHighlight: "#fff23688",
        },
        darkMode: {
          light: "#161618",
          lightgray: "#393639",
          gray: "#646464",
          darkgray: "#d4d4d4",
          dark: "#ebebec",
          secondary: "#7b97aa",
          tertiary: "#84a59d",
          highlight: "rgba(143, 159, 169, 0.15)",
          textHighlight: "#b3aa0288",
        },
      },
    },
  },
  plugins: {
    transformers: [
      Plugin.FrontMatter(),
      Plugin.CreatedModifiedDate({
        priority: ["frontmatter", "filesystem"],
      }),
      Plugin.SyntaxHighlighting({
        theme: {
          light: "github-light",
          dark: "github-dark",
        },
        keepBackground: false,
      }),
      Plugin.ObsidianFlavoredMarkdown({ enableInHtmlEmbed: false }),
      Plugin.GitHubFlavoredMarkdown(),
      Plugin.TableOfContents(),
      Plugin.CrawlLinks({ markdownLinkResolution: "shortest" }),
      Plugin.Description(),
      Plugin.Latex({ renderEngine: "katex" }),
    ],
    filters: [Plugin.RemoveDrafts()],
    emitters: [
      Plugin.AliasRedirects(),
      Plugin.ComponentResources(),
      Plugin.ContentPage(),
      Plugin.FolderPage(),
      Plugin.TagPage(),
      Plugin.ContentIndex({
        enableSiteMap: true,
        enableRSS: true,
      }),
      Plugin.Assets(),
      Plugin.Static(),
      Plugin.NotFoundPage(),
    ],
  },
}

export default config<|MERGE_RESOLUTION|>--- conflicted
+++ resolved
@@ -18,12 +18,8 @@
     locale: "en-US",
     baseUrl: "quartz.jzhao.xyz",
     ignorePatterns: ["private", "templates", ".obsidian"],
-<<<<<<< HEAD
-    defaultDateType: "modified",
-=======
     defaultDateType: "created",
     generateSocialImages: false,
->>>>>>> a231d5c4
     theme: {
       fontOrigin: "googleFonts",
       cdnCaching: true,
