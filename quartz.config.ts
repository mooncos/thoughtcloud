--- conflicted
+++ resolved
@@ -7,19 +7,9 @@
     pageTitle: "🌱 Projects 🌓 Privacy",
     enableSPA: true,
     enablePopovers: true,
-<<<<<<< HEAD
     analytics: null,
     baseUrl: "be-far.com",
     ignorePatterns: ["private", "**/templates"],
-=======
-    analytics: {
-      provider: "plausible",
-    },
-    locale: "en-US",
-    baseUrl: "quartz.jzhao.xyz",
-    ignorePatterns: ["private", "templates", ".obsidian"],
-    defaultDateType: "created",
->>>>>>> b87a701f
     theme: {
       cdnCaching: true,
       typography: {
