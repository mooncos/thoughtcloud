baseURL = "https://brain.overment.com/"
languageCode = "en-us"
<<<<<<< HEAD
googleAnalytics = ""
pygmentsUseClasses = true
=======
googleAnalytics = "G-XYFD95KB4J"
>>>>>>> d56a5804
relativeURLs = false
disablePathToLower = true
ignoreFiles = [
    "/content/templates/*",
    "/content/private/*",
]
summaryLength = 20
paginate = 10
enableGitInfo = true
pluralizelisttitles = false

[markup]
    [markup.goldmark.renderer]
        unsafe= true
    [markup.tableOfContents]
        endLevel = 3
        ordered = true
        startLevel = 2
    [markup.highlight]
        noClasses = false
        anchorLineNos = false
        codeFences = true
        guessSyntax = true
        hl_Lines = ""
        lineAnchors = ""
        lineNoStart = 1
        lineNos = true
        lineNumbersInTable = true
        style = "dracula"
    [frontmatter]
        lastmod = ["lastmod", ":git", "date", "publishDate"]
        publishDate = ["publishDate", "date"]
    [markup.goldmark.renderer]
        unsafe = true<|MERGE_RESOLUTION|>--- conflicted
+++ resolved
@@ -1,11 +1,7 @@
 baseURL = "https://brain.overment.com/"
 languageCode = "en-us"
-<<<<<<< HEAD
-googleAnalytics = ""
 pygmentsUseClasses = true
-=======
 googleAnalytics = "G-XYFD95KB4J"
->>>>>>> d56a5804
 relativeURLs = false
 disablePathToLower = true
 ignoreFiles = [
