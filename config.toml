--- conflicted
+++ resolved
@@ -1,11 +1,7 @@
 baseURL = "https://fleetingnotes.app/"
 languageCode = "en-us"
-<<<<<<< HEAD
 googleAnalytics = "G-C7BS7W5FJE"
 pygmentsUseClasses = true
-=======
-googleAnalytics = "G-XYFD95KB4J"
->>>>>>> 591c4813
 relativeURLs = false
 disablePathToLower = true
 ignoreFiles = [
@@ -32,17 +28,11 @@
         lineNos = true
         lineNumbersInTable = true
         style = "dracula"
-<<<<<<< HEAD
-        tabWidth = 4
-    [markup.goldmark.renderer]
-        unsafe= true
-[security]
-  [security.funcs]
-    getenv = ['^HUGO_', '^BRANCH']
-=======
     [frontmatter]
         lastmod = ["lastmod", ":git", "date", "publishDate"]
         publishDate = ["publishDate", "date"]
     [markup.goldmark.renderer]
         unsafe = true
->>>>>>> 591c4813
+[security]
+  [security.funcs]
+    getenv = ['^HUGO_', '^BRANCH']