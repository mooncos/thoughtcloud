--- conflicted
+++ resolved
@@ -1,9 +1,5 @@
 ---
-<<<<<<< HEAD
-title: FWelcome!
-=======
 title: Welcome!
->>>>>>> 7450bd7a
 description: Forgetful Notes—A digital garden of knowledge. A platform for my learning and creative endeavours. A space for thinking through, building upon, and coming back to.
 updated: 2024-02-08
 compartir: true
