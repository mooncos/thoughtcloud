---
title: Markdown
compartir: true
updated: 2023-12-15
tags:
  - stub
---

## Introduction

Markdown is a lightweight [[Markup Language|Markup Language]] that you can use to add formatting elements to plaintext text documents. Created by [John Gruber](https://daringfireball.net/projects/markdown/) in 2004, Markdown is now one of the world's most popular markup languages.

> [!Note]
> This website's content is exclusively written in Markdown.

## Markdown Flavors

 There are several popular flavors of Markdown that add extra features and extensions to the original syntax. Two of the most popular ones include:

### CommonMark

CommonMark is a standardized version of Markdown that aims to create a consistent and universally understood Markdown specification. It provides a clear syntax specification, including features like headings, lists, links, emphasis, code blocks, and more.

### GitHub Flavored Markdown

<<<<<<< HEAD
GitHub Flavored Markdown, also known as GFM, is a Markdown flavor used by GitHub. It extends the basic Markdown syntax by adding some additional features. These include task lists, tables, user mentions, and code syntax highlighting. GFM is commonly used in GitHub repositories for documentation and README files.
=======
GitHub Flavored Markdown, also known as GFM, is a Markdown flavor used by GitHub. It extends the basic Markdown syntax by adding some additional features. These include task lists, tables, user mentions, and code syntax highlighting. GFM is commonly used in GitHub repositories for documentation and README files.

## Markdown Showcase

Check out the [[markdown-showcase|markdown-showcase]] to see what Markdown can do.
>>>>>>> f80da80a
<|MERGE_RESOLUTION|>--- conflicted
+++ resolved
@@ -23,12 +23,8 @@
 
 ### GitHub Flavored Markdown
 
-<<<<<<< HEAD
-GitHub Flavored Markdown, also known as GFM, is a Markdown flavor used by GitHub. It extends the basic Markdown syntax by adding some additional features. These include task lists, tables, user mentions, and code syntax highlighting. GFM is commonly used in GitHub repositories for documentation and README files.
-=======
 GitHub Flavored Markdown, also known as GFM, is a Markdown flavor used by GitHub. It extends the basic Markdown syntax by adding some additional features. These include task lists, tables, user mentions, and code syntax highlighting. GFM is commonly used in GitHub repositories for documentation and README files.
 
 ## Markdown Showcase
 
-Check out the [[markdown-showcase|markdown-showcase]] to see what Markdown can do.
->>>>>>> f80da80a
+Check out the [[markdown-showcase|markdown-showcase]] to see what Markdown can do.