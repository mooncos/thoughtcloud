--- conflicted
+++ resolved
@@ -1,17 +1,11 @@
 ---
-<<<<<<< HEAD
 title: What is this place?
 enableToc: true
 openToc: true
-=======
-title: 🪴 Quartz 3.
-enableToc: false
->>>>>>> d56a5804
 ---
 
 ![overment](https://space.overment.com/overment/overment.png)
 
-<<<<<<< HEAD
 Here, I share everything I know. I created this place primarily for myself, so I can easily return to all the materials posted here. At the same time, I thought you might find it all equally valuable to you. Please keep in mind, that this project won't be finished and what's more important, many things will change over time. What is true for me today, probably tomorrow won't be. 
 
 ## You can find here:
@@ -37,24 +31,3 @@
 This entire project is based on the concept of the so-called [digital garden](https://joelhooks.com/digital-garden). In my case, I've been testing a combination of Notion and Super.so and Github integration with GitBook. For a while I used the Obsidian Publish function and currently I generate the whole thing in Hugo based on the Quartz project [Quartz](https://quartz.jzhao.xyz/) 
 
 > **Important!** If you find a mistake in some definitions or want to suggest a change, I will be very grateful for it. You can do this with a Pull Request sent to the [of this repository](https://github.com/iceener/brain), [reporting Issue](https://github.com/iceener/brain/issues/new) or simply by emailing me at [e-mail](mailto:adam@overment.com).
-=======
-1. Extremely fast natural-language [[notes/search]]
-2. Customizable and hackable design based on [Hugo](https://gohugo.io/)
-3. Automatically generated backlinks, link previews, and local graph
-4. Built-in [[notes/CJK + Latex Support (测试) | CJK + Latex Support]] and [[notes/callouts | Admonition-style callouts]]
-5. Support for both Markdown Links and Wikilinks
-
-Check out some of the [amazing gardens that community members](notes/showcase.md) have published with Quartz or read about [why I made Quartz](notes/philosophy.md) to begin with.
-
-## Get Started
-> 📚 Step 1: [Setup your own digital garden using Quartz](notes/setup.md)
-
-Returning user? Figure out how to [[notes/updating|update]] your existing Quartz garden.
-
-If you prefer browsing the contents of this site through a list instead of a graph, you see a list of all [setup-related notes](/tags/setup).
-
-### Troubleshooting
-- 🚧 [Troubleshooting and FAQ](notes/troubleshooting.md)
-- 🐛 [Submit an Issue](https://github.com/jackyzha0/quartz/issues)
-- 👀 [Discord Community](https://discord.gg/cRFFHYye7t)
->>>>>>> d56a5804
