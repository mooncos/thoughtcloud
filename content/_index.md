---
title: Home
enableToc: false
---

Welcome to our collaborative second brain. We're a research and development company working at the intersection of human and machine learning.

Our first product was [Bloom](https://bloombot.ai) -- a *subversive learning companion*. On this journey, we realized AI tools need a framework for securely and privately handling the intimate data required to unlock deeply personalized, autonomous agents.  

It’s our mission to realize this future.

## Blog

<<<<<<< HEAD
=======
[[Extrusion 01.24]]  
>>>>>>> e7a80812
[[Honcho; User Context Management for LLM Apps|Honcho: User Context Management for LLM Apps]]  
[[blog/Theory-of-Mind Is All You Need]]  
[[blog/Open-Sourcing Tutor-GPT]]

## Research

[Violation of Expectation Reduces Theory-of-Mind Prediction Error in Large Language Models](https://arxiv.org/pdf/2310.06983.pdf)<|MERGE_RESOLUTION|>--- conflicted
+++ resolved
@@ -11,10 +11,7 @@
 
 ## Blog
 
-<<<<<<< HEAD
-=======
 [[Extrusion 01.24]]  
->>>>>>> e7a80812
 [[Honcho; User Context Management for LLM Apps|Honcho: User Context Management for LLM Apps]]  
 [[blog/Theory-of-Mind Is All You Need]]  
 [[blog/Open-Sourcing Tutor-GPT]]
