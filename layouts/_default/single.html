<!DOCTYPE html>
<html lang="{{ .Lang }}">
{{ partial "head.html" . }}

<body class="singlePage">
  {{partial "search.html" .}}

  {{if $.Site.Data.config.enableColumnLayout}}
    <r-c join>
    <main data-lg1-2 data-lg2 data-m2 data-sm1 data-xs1>
  {{else}}
    <main class="singlePage-oldLayout">
  {{end}}

    <!-- Begin actual content -->
<<<<<<< HEAD
    <header>
      <h1 id="page-title"><a href="{{ .Site.BaseURL }}">{{ .Site.Data.config.page_title }}</a></h1>
      <svg tabindex="0" id="search-icon" aria-labelledby="title desc" role="img" xmlns="http://www.w3.org/2000/svg" viewBox="0 0 19.9 19.7">
        <title id="title">Search Icon</title>
        <desc id="desc">Icon to open search</desc>
        <g class="search-path" fill="none">
          <path stroke-linecap="square" d="M18.5 18.3l-5.4-5.4" />
          <circle cx="8" cy="8" r="7" />
        </g>
      </svg>
      <div class="spacer"></div>
      {{partial "darkmode.html" .}}
    </header>
    <article>
      {{if .Title}}
      <h1>{{ .Title }}</h1>{{end}}
=======
    {{partial "header.html" .}}
    <article>
      {{if .Title}}<h1>{{ .Title }}</h1>{{end}}
>>>>>>> 81af8c45
      <p class="meta">
        Last updated {{if ne .Date .Lastmod}}{{ .Lastmod.Format "January 2, 2006" }}
        {{else}}Unknown{{end}}.
          {{ partial "github.html" . }}
      </p>
      <ul class="tags">
        {{ range (.GetTerms "tags") }}
        <li><a href="{{ .Permalink }}">{{ .LinkTitle | humanize }}</a></li>
        {{ end }}
      </ul>
      {{partial "toc.html" .}}
      {{partial "textprocessing.html" . }}
    </article>
    {{if not $.Site.Data.config.enableColumnLayout}}
      {{partial "footer.html" .}}
      {{partial "contact.html" .}}
    {{end}}
  </main>

  {{if $.Site.Data.config.enableColumnLayout}}
      <aside data-sm1-2 data-md1-2 data-lg1-4 data-lg1 data-m1 data-sm2 data-xs3>
        <div class="sticky page-end vertical">
          <h3> Menu</h3>
          <div class="menu-toc">
                <ol class="tree">
                {{partial "menu-hugo.html" .}}
                </ol>
            </div>
        </div>
      </aside>
      <aside data-sm1-2 data-md1-2 data-lg1-4 data-lg3 data-m3 data-sm3 data-xs2>
        <div class="sticky">
          <div class="page-end vertical">
            <div id="myModal" class="modal">
              <div class="modal-content">
                <span class="close">&times;</span>
                <div id="graph-container-modal"></div>
              </div>
            </div>
          </div>
          {{partial "footer.html" .}}
        </div>
      </aside>
    </r-c>
    <footer data-r-c data-join>
      <c1-1>
        {{partial "contact.html" .}}
      </c1-1>
    </footer>
  {{end}}

</body>

</html><|MERGE_RESOLUTION|>--- conflicted
+++ resolved
@@ -13,28 +13,9 @@
   {{end}}
 
     <!-- Begin actual content -->
-<<<<<<< HEAD
-    <header>
-      <h1 id="page-title"><a href="{{ .Site.BaseURL }}">{{ .Site.Data.config.page_title }}</a></h1>
-      <svg tabindex="0" id="search-icon" aria-labelledby="title desc" role="img" xmlns="http://www.w3.org/2000/svg" viewBox="0 0 19.9 19.7">
-        <title id="title">Search Icon</title>
-        <desc id="desc">Icon to open search</desc>
-        <g class="search-path" fill="none">
-          <path stroke-linecap="square" d="M18.5 18.3l-5.4-5.4" />
-          <circle cx="8" cy="8" r="7" />
-        </g>
-      </svg>
-      <div class="spacer"></div>
-      {{partial "darkmode.html" .}}
-    </header>
-    <article>
-      {{if .Title}}
-      <h1>{{ .Title }}</h1>{{end}}
-=======
     {{partial "header.html" .}}
     <article>
       {{if .Title}}<h1>{{ .Title }}</h1>{{end}}
->>>>>>> 81af8c45
       <p class="meta">
         Last updated {{if ne .Date .Lastmod}}{{ .Lastmod.Format "January 2, 2006" }}
         {{else}}Unknown{{end}}.
