<!DOCTYPE html>
<html lang="{{ .Lang }}">
{{ partial "head.html" . }}

<body class="singlePage">
  {{partial "search.html" .}}

  {{if $.Site.Data.config.enableColumnLayout}}
    <r-c join>
    <main data-lg1-2 data-lg2 data-m2 data-sm1 data-xs1>
  {{else}}
    <main class="singlePage-oldLayout">
  {{end}}

    <!-- Begin actual content -->
    {{partial "header.html" .}}
    <article>
      {{if .Title}}<h1>{{ .Title }}</h1>{{end}}
      <p class="meta">
<<<<<<< HEAD
        Last updated {{if ne .Date .Lastmod}}{{ .Lastmod.Format "January 2, 2006" }}
        {{else}}Unknown{{end}}.
=======
          Last updated {{ partial "date-fmt.html" .}} 
>>>>>>> e142f37e
          {{ partial "github.html" . }}
      </p>
      <ul class="tags">
        {{ range (.GetTerms "tags") }}
        <li><a href="{{ .Permalink }}">{{ .LinkTitle | humanize }}</a></li>
        {{ end }}
      </ul>
      {{partial "toc.html" .}}
      {{partial "textprocessing.html" . }}
    </article>
    {{if not $.Site.Data.config.enableColumnLayout}}
      {{partial "footer.html" .}}
      {{partial "contact.html" .}}
    {{end}}
  </main>

  {{if $.Site.Data.config.enableColumnLayout}}
      <aside data-sm1-2 data-md1-2 data-lg1-4 data-lg1 data-m1 data-sm2 data-xs3>
        <div class="sticky page-end vertical">
          <h3> Menu</h3>
          <div class="menu-toc">
                <ol class="tree">
                {{partial "menu-hugo.html" .}}
                </ol>
            </div>
        </div>
      </aside>
      <aside data-sm1-2 data-md1-2 data-lg1-4 data-lg3 data-m3 data-sm3 data-xs2>
        <div class="sticky">
          <div class="page-end vertical">
            <div id="myModal" class="modal">
              <div class="modal-content">
                <span class="close">&times;</span>
                <div id="graph-container-modal"></div>
              </div>
            </div>
          </div>
          {{partial "footer.html" .}}
        </div>
      </aside>
    </r-c>
    <footer data-r-c data-join>
      <c1-1>
        {{partial "contact.html" .}}
      </c1-1>
    </footer>
  {{end}}

</body>

</html><|MERGE_RESOLUTION|>--- conflicted
+++ resolved
@@ -17,12 +17,8 @@
     <article>
       {{if .Title}}<h1>{{ .Title }}</h1>{{end}}
       <p class="meta">
-<<<<<<< HEAD
-        Last updated {{if ne .Date .Lastmod}}{{ .Lastmod.Format "January 2, 2006" }}
-        {{else}}Unknown{{end}}.
-=======
+
           Last updated {{ partial "date-fmt.html" .}} 
->>>>>>> e142f37e
           {{ partial "github.html" . }}
       </p>
       <ul class="tags">
