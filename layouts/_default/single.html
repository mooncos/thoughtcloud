--- conflicted
+++ resolved
@@ -14,7 +14,6 @@
 </aside>
 <div class="singlePage">
     <!-- Begin actual content -->
-<<<<<<< HEAD
     <header>
         <h1 id="page-title"><a href="{{ .Site.BaseURL }}"><img class="logo" src="https://overment.com/images/logo-icon.svg" alt="logo" />  {{ .Site.Data.config.page_title }}</a></h1>
       <svg tabindex="0" id="search-icon" aria-labelledby="title desc" role="img" xmlns="http://www.w3.org/2000/svg" viewBox="0 0 19.9 19.7"><title id="title">Search Icon</title><desc id="desc">Icon to open search</desc><g class="search-path" fill="none"><path stroke-linecap="square" d="M18.5 18.3l-5.4-5.4"/><circle cx="8" cy="8" r="7"/></g></svg>
@@ -24,14 +23,6 @@
       {{if .Title}}<h1>{{ .Title }}</h1>{{end}}
       <p class="meta">
           Last update: {{if ne .Date .Lastmod}} {{ .Lastmod.Format "02/01/2006" }}{{else}} nieznana {{end}}
-=======
-    {{partial "header.html" .}}
-    <article>
-      {{if .Title}}<h1>{{ .Title }}</h1>{{end}}
-      <p class="meta">
-        {{ i18n "last_updated" }} {{ partial "date-fmt.html" .}} 
-          {{ partial "github.html" . }}
->>>>>>> d56a5804
       </p>
       <ul class="tags">
           {{ range (.GetTerms "tags") }}
@@ -42,11 +33,8 @@
       {{partial "textprocessing.html" . }}
     </article>
     {{partial "footer.html" .}}
-<<<<<<< HEAD
     {{partial "popover.html" .}}
 
-=======
->>>>>>> d56a5804
 </div>
 </body>
 </html>