<ul class="section-ul">
    {{- range sort . ".Params.date" "desc" -}}
    <li class="section-li">
        <div class="section">
            <p class="meta">
<<<<<<< HEAD
                {{ .ReadingTime }} minute read. Created on {{if ne .Date .Lastmod}}{{ .Date.Format "January 2, 2006" }}{{else}}Unknown{{end}}
=======
                {{partial "date-fmt.html" .}}
>>>>>>> 591c4813
            </p>
            <div class="desc">
              <h3><a href="{{ .Permalink }}" class="internal-link" data-src="{{ .RelPermalink }}">{{- .Title -}}</a></h3>
            </div>
            <div class="spacer"></div>
            <ul class="tags">
                {{ range (.GetTerms "tags") }}
                <li><a href="{{ .Permalink }}">{{ .LinkTitle | title}}</a></li>
                {{ end }}
            </ul>
        </div>
    </li>
    {{- end -}}
</ul><|MERGE_RESOLUTION|>--- conflicted
+++ resolved
@@ -3,11 +3,7 @@
     <li class="section-li">
         <div class="section">
             <p class="meta">
-<<<<<<< HEAD
-                {{ .ReadingTime }} minute read. Created on {{if ne .Date .Lastmod}}{{ .Date.Format "January 2, 2006" }}{{else}}Unknown{{end}}
-=======
                 {{partial "date-fmt.html" .}}
->>>>>>> 591c4813
             </p>
             <div class="desc">
               <h3><a href="{{ .Permalink }}" class="internal-link" data-src="{{ .RelPermalink }}">{{- .Title -}}</a></h3>
