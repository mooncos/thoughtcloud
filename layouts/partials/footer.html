--- conflicted
+++ resolved
@@ -1,20 +1,12 @@
 
 
 <hr/>
-<<<<<<< HEAD
-{{partial "graph.html" .}}
-<div class="page-end">
-<!--    <div class="backlinks-container">-->
-<!--        {{partial "backlinks.html" .}}-->
-<!--    </div>-->
-=======
 
 {{if $.Site.Data.config.enableFooter}}
 <div class="page-end" id="footer">
     <div class="backlinks-container">
         {{partial "backlinks.html" .}}
     </div>
->>>>>>> d56a5804
     <div>
 
     </div>
@@ -48,3 +40,5 @@
     <button class="newsletter-btn" data-tally-open="nrjOON" data-tally-emoji-text="💜" data-tally-emoji-animation="heart-beat">Dołącz do newslettera</button>
     {{partial "newsletter.html" .}}
 
+
+{{partial "contact.html" .}}