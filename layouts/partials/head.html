<head>
  <!-- Meta tags -->
  <meta charset="UTF-8" />
  <meta
    name="description"
    content="{{if .IsHome}}{{$.Site.Data.config.description}}{{else}}{{.Summary}}{{end}}"
  />
  <title>
    {{ if .Title }}{{ .Title }}{{ else }}{{ $.Site.Data.config.page_title }}{{
    end }}
  </title>
  <meta name="viewport" content="width=device-width, initial-scale=1" />

  <!-- HTML Favicon -->
  {{ $favicon := $.Site.Data.config.favicon | default (slice (dict "rel" "shortcut icon" "type" "image/png" "href" "icon.png")) }}
  {{ $type := (printf "%T" $favicon) }}
  {{ if eq $type "string" }}
  {{ $favicon | safeHTML }}
  {{ else }}
  {{ range $favicon }}
  <link rel="{{.rel}}" {{if .type}}type="{{.type}}"{{end}} {{if .sizes}}sizes="{{.sizes}}"{{end}} href="{{$.Site.BaseURL}}/{{.href}}" />
  {{- end }}
  {{ end }}

  <!-- CSS Stylesheets and Fonts -->
  <link
    href="https://fonts.googleapis.com/css2?family=Inter:wght@400;600;700&family=Source+Sans+Pro:wght@400;600;700&family=Fira+Code:wght@400;700&display=swap"
    rel="stylesheet"
  />
  {{$sass := resources.Match "styles/[!_]*.scss" }}
  {{$css := slice }}
  {{range $sass}}
  {{$scss := . | resources.ToCSS (dict "outputStyle" "compressed") }}
  {{$css = $css | append $scss}}
  {{end}}
  {{$finalCss := $css | resources.Concat "styles.css" | resources.Fingerprint "md5" | resources.Minify  }}
  <link href="{{$finalCss.Permalink}}" rel="stylesheet" />

  {{$lightSyntax := resources.Get "styles/_light_syntax.scss" | resources.ToCSS (dict "outputStyle" "compressed") | resources.Fingerprint "md5" | resources.Minify  }}
  <link href="{{$lightSyntax.Permalink}}" rel="stylesheet" id="theme-link">

   <!-- Base scripts -->
  {{ $darkMode := resources.Get "js/darkmode.js" | resources.ExecuteAsTemplate "js/darkmode.js" . | resources.Fingerprint "md5" | resources.Minify }}
  <script src="{{$darkMode.Permalink}}"></script>
  {{partial "katex.html" .}}

  {{ $popover := resources.Get "js/popover.js" | resources.Fingerprint "md5" |
  resources.Minify }}
  <script src="{{$popover.Permalink}}"></script>

  <!-- Optional scripts -->
  {{ if $.Site.Data.config.enableCodeBlockTitle }}
  {{ $codeTitle := resources.Get "js/code-title.js" | resources.Fingerprint "md5" | resources.Minify }}
  <script src="{{$codeTitle.Permalink}}"></script>
  {{end}}

<<<<<<< HEAD
  {{ if $.Site.Data.config.enableClipboard }}
  {{ $clipboard := resources.Get "js/clipboard.js" | resources.Fingerprint "md5" | resources.Minify }}
  {{ if (findRE "<pre" .Content 1) }}
    <script src="{{$clipboard.Permalink}}"></script>
  {{ end }}
  {{ end }}

=======
>>>>>>> eda37033
  <!--  Preload page vars  -->
  {{$linkIndex := resources.Get "indices/linkIndex.json" | resources.Fingerprint
  "md5" | resources.Minify | }} {{$contentIndex := resources.Get
  "indices/contentIndex.json" | resources.Fingerprint "md5" | resources.Minify
  }}
  <script>
    const BASE_URL = {{.Site.BaseURL}}
    const fetchData = Promise.all([
          fetch("{{ $linkIndex.Permalink }}")
            .then(data => data.json())
            .then(data => ({
              index: data.index,
              links: data.links,
            })),
          fetch("{{ $contentIndex.Permalink }}")
            .then(data => data.json()),
        ])
        .then(([{index, links}, content]) => ({
          index,
          links,
          content,
        }))

      const render = () => {
      // NOTE: everything within this callback will be executed for every page navigation. This is a good place to put JavaScript that loads or modifies data on the page, adds event listeners, etc. If you are only dealing with basic DOM replacement, use the init function

      const siteBaseURL = new URL(BASE_URL);
      const pathBase = siteBaseURL.pathname;
      const pathWindow = window.location.pathname;
      const isHome = pathBase == pathWindow;

<<<<<<< HEAD
      {{if $.Site.Data.config.enableClipboard -}}
      initClipboard();
      {{ end }}
=======
>>>>>>> eda37033
      {{if $.Site.Data.config.enableSPA -}}
      addTitleToCodeBlocks();
      {{ end }}

      {{if $.Site.Data.config.enableFooter}}
      const container = document.getElementById("graph-container")
      // retry if the graph is not ready
      if (!container) return requestAnimationFrame(render)
      // clear the graph in case there is anything within it
      container.textContent = ""

      const drawGlobal = isHome && {{$.Site.Data.graphConfig.enableGlobalGraph}};
      drawGraph(
          {{strings.TrimRight "/" .Site.BaseURL}},
          drawGlobal,
          {{$.Site.Data.graphConfig.paths}},
          drawGlobal ? {{$.Site.Data.graphConfig.globalGraph}} : {{$.Site.Data.graphConfig.localGraph}}
        );

      {{end}}


      {{if $.Site.Data.config.enableLinkPreview}}
      initPopover(
        {{strings.TrimRight "/" .Site.BaseURL }},
        {{$.Site.Data.config.enableContextualBacklinks}},
        {{$.Site.Data.config.enableLatex}}
      )
      {{end}}
    }

    const init = (doc = document) => {
      // NOTE: everything within this callback will be executed for initial page navigation. This is a good place to put JavaScript that only replaces DOM nodes.
<<<<<<< HEAD
      {{if $.Site.Data.config.enableClipboard -}}
      {{if $.Site.Data.config.enableSPA -}}
      initClipboard();
      {{ else }}
      window.addEventListener("DOMContentLoaded", initClipboard);
      {{ end }}
      {{ end }}
=======
>>>>>>> eda37033
      {{if $.Site.Data.config.enableCodeBlockTitle -}}
      {{if $.Site.Data.config.enableSPA -}}
      addTitleToCodeBlocks();
      {{ else }}
      window.addEventListener("DOMContentLoaded", addTitleToCodeBlocks);
      {{- end -}}
      {{- end -}}
      {{if $.Site.Data.config.enableLatex}}
      renderMathInElement(doc.body, {
        delimiters: [
          {left: '$$', right: '$$', display: true},
          {left: '$', right: '$', display: false},
        ],
        throwOnError : false
      });
      {{end}}
    };
  </script>
  {{if $.Site.Data.config.enableSPA}}
  {{ $router := resources.Get "js/router.js" | resources.Fingerprint "md5" |
  resources.Minify }}
  <script type="module">
    import { attachSPARouting } from "{{$router.Permalink}}"
    attachSPARouting(init, render)
  </script>
  {{else}}
  <script>
    window.Million = {
      navigate: (url) => (window.location.href = url),
      prefetch: () => {},
    }

    window.addEventListener("DOMContentLoaded", () => {
      init()
      render()
    })
  </script>
  {{end}}
</head>
{{ template "_internal/google_analytics.html" . }}<|MERGE_RESOLUTION|>--- conflicted
+++ resolved
@@ -54,7 +54,6 @@
   <script src="{{$codeTitle.Permalink}}"></script>
   {{end}}
 
-<<<<<<< HEAD
   {{ if $.Site.Data.config.enableClipboard }}
   {{ $clipboard := resources.Get "js/clipboard.js" | resources.Fingerprint "md5" | resources.Minify }}
   {{ if (findRE "<pre" .Content 1) }}
@@ -62,8 +61,6 @@
   {{ end }}
   {{ end }}
 
-=======
->>>>>>> eda37033
   <!--  Preload page vars  -->
   {{$linkIndex := resources.Get "indices/linkIndex.json" | resources.Fingerprint
   "md5" | resources.Minify | }} {{$contentIndex := resources.Get
@@ -95,12 +92,10 @@
       const pathWindow = window.location.pathname;
       const isHome = pathBase == pathWindow;
 
-<<<<<<< HEAD
       {{if $.Site.Data.config.enableClipboard -}}
       initClipboard();
       {{ end }}
-=======
->>>>>>> eda37033
+
       {{if $.Site.Data.config.enableSPA -}}
       addTitleToCodeBlocks();
       {{ end }}
@@ -134,7 +129,6 @@
 
     const init = (doc = document) => {
       // NOTE: everything within this callback will be executed for initial page navigation. This is a good place to put JavaScript that only replaces DOM nodes.
-<<<<<<< HEAD
       {{if $.Site.Data.config.enableClipboard -}}
       {{if $.Site.Data.config.enableSPA -}}
       initClipboard();
@@ -142,8 +136,7 @@
       window.addEventListener("DOMContentLoaded", initClipboard);
       {{ end }}
       {{ end }}
-=======
->>>>>>> eda37033
+
       {{if $.Site.Data.config.enableCodeBlockTitle -}}
       {{if $.Site.Data.config.enableSPA -}}
       addTitleToCodeBlocks();
