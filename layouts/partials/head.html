<!-- set data/config yaml file based on website language -->
{{ $config := cond (eq $.Site.Language.Lang "en") "config" (printf "config.%s" $.Site.Language.Lang) }}
{{ $data := index $.Site.Data $config }}
<head>
<<<<<<< HEAD
    <!-- Google Tag Manager -->
    <script>(function(w,d,s,l,i){w[l]=w[l]||[];w[l].push({'gtm.start':
    new Date().getTime(),event:'gtm.js'});var f=d.getElementsByTagName(s)[0],
    j=d.createElement(s),dl=l!='dataLayer'?'&l='+l:'';j.async=true;j.src=
    'https://www.googletagmanager.com/gtm.js?id='+i+dl;f.parentNode.insertBefore(j,f);
    })(window,document,'script','dataLayer','GTM-N38HWMV');</script>
    <!-- End Google Tag Manager -->

    <!-- Meta tags -->
    <meta charset="UTF-8">
    <title>{{ if and (.Title) (not .IsHome) }}{{ .Title }} | {{ $.Site.Data.config.page_title }}{{ else }}{{ $.Site.Data.config.page_title }} | {{ $.Site.Data.config.tagline }}{{ end }}</title>
    <meta name="author" content="Matthew Wong">
    <meta name="description" content="{{if .IsHome}}{{$.Site.Data.config.description}}{{else}}{{if .Description}}{{.Description}}{{else}}{{.Summary}}{{end}}{{end}}">
    <meta name="viewport" content="width=device-width, initial-scale=1">
    <meta property="og:title" content="{{ $.Site.Data.config.page_title }}">
    <meta name="og:description" content="{{if .IsHome}}{{$.Site.Data.config.description}}{{else}}{{if .Description}}{{.Description}}{{else}}{{.Summary}}{{end}}{{end}}">
    <meta property="og:image" content="{{$.Site.BaseURL}}icon.png">
    <meta property="og:locale" content="en_US">
    <meta property="og:site_name" content="{{ $.Site.Data.config.page_title }}">
    <meta property="og:type" content="website">
    <meta property="og:url" content="{{ .Site.Params.hostName }}{{ .Permalink | absURL }}">
    <meta name="twitter:card" content="summary">
    <meta property="twitter:title" content="{{if .Title}}{{.Title}}{{else}}{{ $.Site.Data.config.page_title }}{{end}}">
    <meta name="twitter:description" content="{{if .IsHome}}{{$.Site.Data.config.description}}{{else}}{{if .Description}}{{.Description}}{{else}}{{.Summary}}{{end}}{{end}}">
    <meta property="twitter:image" content="{{$.Site.BaseURL}}icon.png">
    <link rel="shortcut icon" type="image/png" href="{{$.Site.BaseURL}}icon.png" />

    <!-- CSS Stylesheets and Fonts -->
    <link href="https://fonts.googleapis.com/css2?family=Inter:wght@400;600;700&family=Source+Sans+Pro:wght@400;600;700&family=Fira+Code:wght@400;700&display=swap" rel="stylesheet">
    <link rel="preconnect" href="https://fonts.googleapis.com">
<link rel="preconnect" href="https://fonts.gstatic.com" crossorigin>
<link href="https://fonts.googleapis.com/css2?family=Poppins:wght@400;600&display=swap" rel="stylesheet">
    <link rel="stylesheet" href="https://cdnjs.cloudflare.com/ajax/libs/font-awesome/4.7.0/css/font-awesome.min.css">
    {{$sass := resources.Match "styles/[!_]*.scss" }}
    {{$css := slice }}
    {{range $sass}}
    {{$scss := . | resources.ToCSS (dict "outputStyle" "compressed") }}
    {{$css = $css | append $scss}}
    {{end}}
    {{$finalCss := $css | resources.Concat "styles.css" | resources.Fingerprint "md5" | resources.Minify  }}
    <link href="{{$finalCss.Permalink}}" rel="stylesheet">

    {{ $darkMode := resources.Get "js/darkmode.js" |  resources.Fingerprint "md5" | resources.Minify }}
    <script src="{{$darkMode.Permalink}}"></script>
    {{partial "katex.html" .}}

    <!--  Preload page vars  -->
    {{$linkIndex := resources.Get "indices/linkIndex.json" | resources.Fingerprint "md5" | resources.Minify |  }}
    {{$contentIndex := resources.Get "indices/contentIndex.json" | resources.Fingerprint "md5" | resources.Minify }}
    <script>
      const BASE_URL = {{.Site.BaseURL}}
      const fetchData = Promise.all([
            fetch("{{ $linkIndex.Permalink }}")
              .then(data => data.json())
              .then(data => ({
                index: data.index,
                links: data.links,
              })),
            fetch("{{ $contentIndex.Permalink }}")
              .then(data => data.json()),
          ])
          .then(([{index, links}, content]) => ({
            index,
            links,
            content,
          }))
    </script>
    <!-- Meta Pixel Code -->
    <script>
    !function(f,b,e,v,n,t,s)
    {if(f.fbq)return;n=f.fbq=function(){n.callMethod?
    n.callMethod.apply(n,arguments):n.queue.push(arguments)};
    if(!f._fbq)f._fbq=n;n.push=n;n.loaded=!0;n.version='2.0';
    n.queue=[];t=b.createElement(e);t.async=!0;
    t.src=v;s=b.getElementsByTagName(e)[0];
    s.parentNode.insertBefore(t,s)}(window, document,'script',
    'https://connect.facebook.net/en_US/fbevents.js');
    fbq('init', '665534241214885');
    fbq('track', 'PageView');
    </script>
    <noscript><img height="1" width="1" style="display:none"
    src="https://www.facebook.com/tr?id=665534241214885&ev=PageView&noscript=1"
    /></noscript>
  <!-- End Meta Pixel Code -->
=======
  <!-- Meta tags -->
  <meta charset="UTF-8" />
  <meta
    name="description"
    content="{{if .IsHome}}{{$data.description | default $.Site.Data.config.description}}{{else}}{{.Summary}}{{end}}"
  />
  <title>
    {{ if .Title }}{{ .Title }}{{ else }}{{ $data.page_title | default $.Site.Data.config.page_title }}{{
    end }}
  </title>
  <meta name="viewport" content="width=device-width, initial-scale=1" />

  <!-- HTML Favicon -->
  {{ $favicon := $data.favicon  | default $.Site.Data.config.favicon | default (slice (dict "rel" "shortcut icon" "type" "image/png" "href" "icon.png")) }}
  {{ $type := (printf "%T" $favicon) }}
  {{ if eq $type "string" }}
  {{ $favicon | safeHTML }}
  {{ else }}
  {{ range $favicon }}
  <link rel="{{.rel}}" {{if .type}}type="{{.type}}"{{end}} {{if .sizes}}sizes="{{.sizes}}"{{end}} href="{{$.Site.BaseURL}}/{{.href}}" />
  {{- end }}
  {{ end }}

  <!-- CSS Stylesheets and Fonts -->
  {{$sass := resources.Match "styles/[!_]*.scss" }}
  {{$css := slice }}
  {{range $sass}}
  {{$scss := . | resources.ToCSS (dict "outputStyle" "compressed") }}
  {{$css = $css | append $scss}}
  {{end}}
  {{if $data.enableCallouts | default $.Site.Data.config.enableCallouts}}
    {{$scss := resources.Get "styles/_callouts.scss" | resources.ToCSS (dict "outputStyle" "compressed") }}
    {{$css = $css | append $scss}}
  {{end}}
  {{$finalCss := $css | resources.Concat "styles.css" | resources.Fingerprint "md5" | resources.Minify  }}
  <link href="{{$finalCss.Permalink}}" rel="stylesheet" />

  {{$lightSyntax := resources.Get "styles/_light_syntax.scss" | resources.ToCSS (dict "outputStyle" "compressed") | resources.Fingerprint "md5" | resources.Minify  }}
  <link href="{{$lightSyntax.Permalink}}" rel="stylesheet" id="theme-link">

   <!-- Base scripts -->
  {{$scripts := (slice "js/darkmode.js" "js/util.js")}}
  {{range $scripts}}
  {{$scriptname := .}}
  {{ $s := resources.Get $scriptname | resources.ExecuteAsTemplate $scriptname . | resources.Fingerprint "md5" | resources.Minify }}
  <script src="{{$s.Permalink}}"></script>
  {{end}}
  {{partial "katex.html" .}}
    
  <script src="https://unpkg.com/@floating-ui/core@0.7.3"></script>
  <script src="https://unpkg.com/@floating-ui/dom@0.5.4"></script>
  {{ $popover := resources.Get "js/popover.js" | resources.Fingerprint "md5" |
  resources.Minify }}
  <script src="{{$popover.Permalink}}"></script>

  <!-- Optional scripts -->
  {{ if $data.enableCodeBlockTitle | default $.Site.Data.config.enableCallouts }}
  {{ $codeTitle := resources.Get "js/code-title.js" | resources.Fingerprint "md5" | resources.Minify }}
  <script src="{{$codeTitle.Permalink}}"></script>
  {{end}}

  {{ if $data.enableCodeBlockCopy | default $.Site.Data.config.enableCodeBlockCopy }}
  {{ $clipboard := resources.Get "js/clipboard.js" | resources.Fingerprint "md5" | resources.Minify }}
  <script src="{{$clipboard.Permalink}}"></script>
  {{ end }}

  {{ if $data.enableCallouts | default $.Site.Data.config.enableCallouts }}
  {{ $callouts := resources.Get "js/callouts.js" | resources.Fingerprint "md5" | resources.Minify }}
  <script src="{{$callouts.Permalink}}"></script>
  {{ end }}

  <!--  Preload page vars  -->
  {{$linkIndex := resources.Get "indices/linkIndex.json" | resources.Fingerprint
  "md5" | resources.Minify | }} {{$contentIndex := resources.Get
  "indices/contentIndex.json" | resources.Fingerprint "md5" | resources.Minify
  }}
  <script>
    const BASE_URL = {{.Site.BaseURL}}
    const fetchData = Promise.all([
          fetch("{{ $linkIndex.Permalink }}")
            .then(data => data.json())
            .then(data => ({
              index: data.index,
              links: data.links,
            })),
          fetch("{{ $contentIndex.Permalink }}")
            .then(data => data.json()),
        ])
        .then(([{index, links}, content]) => ({
          index,
          links,
          content,
        }))

      const render = () => {
      // NOTE: everything within this callback will be executed for every page navigation. This is a good place to put JavaScript that loads or modifies data on the page, adds event listeners, etc. If you are only dealing with basic DOM replacement, use the init function

      const siteBaseURL = new URL(BASE_URL);
      const pathBase = siteBaseURL.pathname;
      const pathWindow = window.location.pathname;
      const isHome = pathBase == pathWindow;

      {{if $data.enableCodeBlockCopy | default $.Site.Data.config.enableCodeBlockCopy -}}
      addCopyButtons();
      {{ end }}

      {{if $data.enableSPA | default $.Site.Data.config.enableSPA -}}
      addTitleToCodeBlocks();
      {{ end }}

      {{if $data.enableCallouts | default $.Site.Data.config.enableCallouts -}}
      addCollapsibleCallouts();
      {{ end }}
     
      {{if $data.enableLinkPreview | default $.Site.Data.config.enableLinkPreview}}
      initPopover(
        {{strings.TrimRight "/" .Site.BaseURL }},
        {{$data.enableContextualBacklinks | default $.Site.Data.config.enableContextualBacklinks}},
        {{$data.enableLatex | default $.Site.Data.config.enableLatex}}
      )
      {{end}}

      {{if $data.enableFooter | default $.Site.Data.config.enableFooter}}
      const footer = document.getElementById("footer")
      if (footer) {
        const container = document.getElementById("graph-container")
        // retry if the graph is not ready
        if (!container) return requestAnimationFrame(render)
        // clear the graph in case there is anything within it
        container.textContent = ""

        const drawGlobal = isHome && {{$.Site.Data.graphConfig.enableGlobalGraph}};
        drawGraph(
            {{strings.TrimRight "/" .Site.BaseURL}},
            drawGlobal,
            {{$.Site.Data.graphConfig.paths}},
            drawGlobal ? {{$.Site.Data.graphConfig.globalGraph}} : {{$.Site.Data.graphConfig.localGraph}}
          );

        }
      {{end}}
    }

    const init = (doc = document) => {
      // NOTE: everything within this callback will be executed for initial page navigation. This is a good place to put JavaScript that only replaces DOM nodes.
      {{if $data.enableCodeBlockCopy | default $.Site.Data.config.enableCodeBlockCopy -}}
      addCopyButtons();
      {{ end }}

      {{if $data.enableCodeBlockTitle | default $.Site.Data.config.enableCodeBlockTitle -}}
      addTitleToCodeBlocks();
      {{- end -}}
      {{if $data.enableLatex | default $.Site.Data.config.enableLatex}}
      renderMathInElement(doc.body, {
        delimiters: [
          {left: '$$', right: '$$', display: true},
          {left: '$', right: '$', display: false},
        ],
        throwOnError : false
      });
      {{end}}
    };
  </script>
  {{if $data.enableSPA | default $.Site.Data.config.enableSPA}}
  {{ $router := resources.Get "js/router.js" | resources.Fingerprint "md5" |
  resources.Minify }}
  <script type="module">
    import { attachSPARouting } from "{{$router.Permalink}}"
    attachSPARouting(init, render)
  </script>
  {{else}}
  <script>
    window.Million = {
      navigate: (url) => (window.location.href = url),
      prefetch: () => {},
    }

    window.addEventListener("DOMContentLoaded", () => {
      init()
      render()
    })
  </script>
  {{end}}
>>>>>>> 591c4813
</head>
{{ template "_internal/google_analytics.html" . }}
<script>
  window.dataLayer.push({
    'gitBranch': '{{ getenv "BRANCH" }}',
  });
</script><|MERGE_RESOLUTION|>--- conflicted
+++ resolved
@@ -2,7 +2,6 @@
 {{ $config := cond (eq $.Site.Language.Lang "en") "config" (printf "config.%s" $.Site.Language.Lang) }}
 {{ $data := index $.Site.Data $config }}
 <head>
-<<<<<<< HEAD
     <!-- Google Tag Manager -->
     <script>(function(w,d,s,l,i){w[l]=w[l]||[];w[l].push({'gtm.start':
     new Date().getTime(),event:'gtm.js'});var f=d.getElementsByTagName(s)[0],
@@ -30,75 +29,6 @@
     <meta property="twitter:image" content="{{$.Site.BaseURL}}icon.png">
     <link rel="shortcut icon" type="image/png" href="{{$.Site.BaseURL}}icon.png" />
 
-    <!-- CSS Stylesheets and Fonts -->
-    <link href="https://fonts.googleapis.com/css2?family=Inter:wght@400;600;700&family=Source+Sans+Pro:wght@400;600;700&family=Fira+Code:wght@400;700&display=swap" rel="stylesheet">
-    <link rel="preconnect" href="https://fonts.googleapis.com">
-<link rel="preconnect" href="https://fonts.gstatic.com" crossorigin>
-<link href="https://fonts.googleapis.com/css2?family=Poppins:wght@400;600&display=swap" rel="stylesheet">
-    <link rel="stylesheet" href="https://cdnjs.cloudflare.com/ajax/libs/font-awesome/4.7.0/css/font-awesome.min.css">
-    {{$sass := resources.Match "styles/[!_]*.scss" }}
-    {{$css := slice }}
-    {{range $sass}}
-    {{$scss := . | resources.ToCSS (dict "outputStyle" "compressed") }}
-    {{$css = $css | append $scss}}
-    {{end}}
-    {{$finalCss := $css | resources.Concat "styles.css" | resources.Fingerprint "md5" | resources.Minify  }}
-    <link href="{{$finalCss.Permalink}}" rel="stylesheet">
-
-    {{ $darkMode := resources.Get "js/darkmode.js" |  resources.Fingerprint "md5" | resources.Minify }}
-    <script src="{{$darkMode.Permalink}}"></script>
-    {{partial "katex.html" .}}
-
-    <!--  Preload page vars  -->
-    {{$linkIndex := resources.Get "indices/linkIndex.json" | resources.Fingerprint "md5" | resources.Minify |  }}
-    {{$contentIndex := resources.Get "indices/contentIndex.json" | resources.Fingerprint "md5" | resources.Minify }}
-    <script>
-      const BASE_URL = {{.Site.BaseURL}}
-      const fetchData = Promise.all([
-            fetch("{{ $linkIndex.Permalink }}")
-              .then(data => data.json())
-              .then(data => ({
-                index: data.index,
-                links: data.links,
-              })),
-            fetch("{{ $contentIndex.Permalink }}")
-              .then(data => data.json()),
-          ])
-          .then(([{index, links}, content]) => ({
-            index,
-            links,
-            content,
-          }))
-    </script>
-    <!-- Meta Pixel Code -->
-    <script>
-    !function(f,b,e,v,n,t,s)
-    {if(f.fbq)return;n=f.fbq=function(){n.callMethod?
-    n.callMethod.apply(n,arguments):n.queue.push(arguments)};
-    if(!f._fbq)f._fbq=n;n.push=n;n.loaded=!0;n.version='2.0';
-    n.queue=[];t=b.createElement(e);t.async=!0;
-    t.src=v;s=b.getElementsByTagName(e)[0];
-    s.parentNode.insertBefore(t,s)}(window, document,'script',
-    'https://connect.facebook.net/en_US/fbevents.js');
-    fbq('init', '665534241214885');
-    fbq('track', 'PageView');
-    </script>
-    <noscript><img height="1" width="1" style="display:none"
-    src="https://www.facebook.com/tr?id=665534241214885&ev=PageView&noscript=1"
-    /></noscript>
-  <!-- End Meta Pixel Code -->
-=======
-  <!-- Meta tags -->
-  <meta charset="UTF-8" />
-  <meta
-    name="description"
-    content="{{if .IsHome}}{{$data.description | default $.Site.Data.config.description}}{{else}}{{.Summary}}{{end}}"
-  />
-  <title>
-    {{ if .Title }}{{ .Title }}{{ else }}{{ $data.page_title | default $.Site.Data.config.page_title }}{{
-    end }}
-  </title>
-  <meta name="viewport" content="width=device-width, initial-scale=1" />
 
   <!-- HTML Favicon -->
   {{ $favicon := $data.favicon  | default $.Site.Data.config.favicon | default (slice (dict "rel" "shortcut icon" "type" "image/png" "href" "icon.png")) }}
@@ -112,6 +42,11 @@
   {{ end }}
 
   <!-- CSS Stylesheets and Fonts -->
+  <link href="https://fonts.googleapis.com/css2?family=Inter:wght@400;600;700&family=Source+Sans+Pro:wght@400;600;700&family=Fira+Code:wght@400;700&display=swap" rel="stylesheet">
+  <link rel="preconnect" href="https://fonts.googleapis.com">
+  <link rel="preconnect" href="https://fonts.gstatic.com" crossorigin>
+  <link href="https://fonts.googleapis.com/css2?family=Poppins:wght@400;600&display=swap" rel="stylesheet">
+  <link rel="stylesheet" href="https://cdnjs.cloudflare.com/ajax/libs/font-awesome/4.7.0/css/font-awesome.min.css">
   {{$sass := resources.Match "styles/[!_]*.scss" }}
   {{$css := slice }}
   {{range $sass}}
@@ -271,7 +206,23 @@
     })
   </script>
   {{end}}
->>>>>>> 591c4813
+  <!-- Meta Pixel Code -->
+  <script>
+  !function(f,b,e,v,n,t,s)
+  {if(f.fbq)return;n=f.fbq=function(){n.callMethod?
+  n.callMethod.apply(n,arguments):n.queue.push(arguments)};
+  if(!f._fbq)f._fbq=n;n.push=n;n.loaded=!0;n.version='2.0';
+  n.queue=[];t=b.createElement(e);t.async=!0;
+  t.src=v;s=b.getElementsByTagName(e)[0];
+  s.parentNode.insertBefore(t,s)}(window, document,'script',
+  'https://connect.facebook.net/en_US/fbevents.js');
+  fbq('init', '665534241214885');
+  fbq('track', 'PageView');
+  </script>
+  <noscript><img height="1" width="1" style="display:none"
+  src="https://www.facebook.com/tr?id=665534241214885&ev=PageView&noscript=1"
+  /></noscript>
+  <!-- End Meta Pixel Code -->
 </head>
 {{ template "_internal/google_analytics.html" . }}
 <script>
