--- conflicted
+++ resolved
@@ -1,15 +1,8 @@
 <div id="search-container">
-<<<<<<< HEAD
-    <div id="search-space">
-        <input autocomplete="off" id="search-bar" name="search" type="text" aria-label="Search" placeholder="Co chcesz wiedzieć?">
-        <div id="results-container">
-        </div>
-=======
   <div id="search-space">
     <input autocomplete="off" id="search-bar" name="search" type="text" aria-label="{{ i18n "search" }}"
       placeholder="{{ i18n "search_for_something" }}" dir="{{ $.Site.Language.LanguageDirection }}">
     <div id="results-container">
->>>>>>> d56a5804
     </div>
   </div>
 </div>
